--- conflicted
+++ resolved
@@ -32,11 +32,8 @@
 pyvisa-py = {version ="0.5.3", optional = true}
 qm-qua = {version ="==1.1.1", optional = true}
 qualang-tools = {version ="==0.14.0", optional = true}
-<<<<<<< HEAD
+laboneq = {version ="==2.4.0", optional = true}
 qibosoq = { git = "https://github.com/qiboteam/qibosoq.git", branch = "zcu111-flux-single-q" }
-=======
-laboneq = {version ="==2.4.0", optional = true}
->>>>>>> 4a3fb86e
 
 [tool.poetry.group.docs]
 optional = true
@@ -68,11 +65,8 @@
 [tool.poetry.extras]
 qblox  = ["qblox-instruments", "qcodes", "qcodes_contrib_drivers", "pyvisa-py"]
 qm = ["qm-qua", "qualang-tools"]
-<<<<<<< HEAD
+zh = ["laboneq"]
 qibosoq = ["qibosoq", "qcodes", "qcodes_contrib_drivers"]
-=======
-zh = ["laboneq"]
->>>>>>> 4a3fb86e
 
 
 [tool.poe.tasks]
