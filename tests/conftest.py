--- conflicted
+++ resolved
@@ -38,6 +38,7 @@
 
 
 def set_platform_profile():
+    """Point platforms environment to the ``tests/dummy_qrc`` folder."""
     os.environ[PLATFORMS] = str(pathlib.Path(__file__).parent / "dummy_qrc")
 
 
@@ -46,22 +47,6 @@
     set_platform_profile()
 
 
-<<<<<<< HEAD
-# @pytest.fixture(scope="session")
-# def platforms():
-#    set_platform_profile()
-#    #platform_names = os.environ.get("TEST_PLATFORMS")
-#    platform_names = "qblox"
-#    platform_names = [] if platform_names is None else platform_names.split(",")
-#    return [create_platform(name) for name in platform_names]
-
-
-def pytest_generate_tests(metafunc):
-    is_qpu = "qpu" in {m.name for m in metafunc.definition.iter_markers()}
-
-    platform_names = metafunc.config.option.platforms
-    platform_names = [] if platform_names is None else platform_names.split(",")
-=======
 def get_instrument(platform, instrument_type):
     for instrument in platform.instruments.values():
         if isinstance(instrument, instrument_type):
@@ -73,7 +58,6 @@
     platform_names = metafunc.config.option.platforms
     platform_names = [] if platform_names is None else platform_names.split(",")
     dummy_platform_names = ["qm", "qblox", "rfsoc", "zurich"]
->>>>>>> 21941bea
 
     if "simulator" in metafunc.fixturenames:
         address = metafunc.config.option.address
@@ -85,38 +69,14 @@
             metafunc.parametrize("simulator", [(address, duration)], indirect=True)
             metafunc.parametrize("folder", [folder], indirect=True)
 
-<<<<<<< HEAD
-    # if "instrument" in metafunc.fixturenames:
-    #    if metafunc.module.__name__ == "tests.test_instruments_rohde_schwarz":
-    #        metafunc.parametrize("instrument", [(p, "SGS100A") for p in platforms], indirect=True)
-    #    elif metafunc.module.__name__ == "tests.test_instruments_erasynth":
-    #        metafunc.parametrize("instrument", [(p, "ERA") for p in platforms], indirect=True)
-    #    elif metafunc.module.__name__ == "tests.test_instruments_qutech":
-    #        metafunc.parametrize("instrument", [(p, "SPI") for p in platforms], indirect=True)
-
-    if "backend" in metafunc.fixturenames:
-        set_platform_profile()
-        metafunc.parametrize("backend", platform_names, indirect=True)
-=======
     if "platform" in metafunc.fixturenames:
-        platforms = [create_platform(name) for name in platform_names]
-        metafunc.parametrize("platforms", platforms)
->>>>>>> 21941bea
-
-    # TODO: Change this to platform and use marker qpu to distinguish
-    elif "dummy_platform" in metafunc.fixturenames:
-        set_platform_profile()
-<<<<<<< HEAD
-        metafunc.parametrize("platform_name", platform_names)
-
-    elif "platform" in metafunc.fixturenames:
-        set_platform_profile()
-        platforms = [create_platform(name) for name in platform_names]
-        metafunc.parametrize("platform", platforms, scope="session")
-=======
-        platforms = [create_platform(name) for name in dummy_platform_names]
-        metafunc.parametrize("dummy_platform", platforms)
-
-
-# TODO: Continue removing platform_name from ``qutech`` onwards
->>>>>>> 21941bea
+        markers = {marker.name for marker in metafunc.definition.iter_markers()}
+        if "qpu" in markers:
+            # use real platforms
+            platforms = [create_platform(name) for name in platform_names]
+            metafunc.parametrize("platform", platforms, scope="session")
+        else:
+            # use platforms under ``dummy_qrc`` folder in tests
+            set_platform_profile()
+            platforms = [create_platform(name) for name in dummy_platform_names]
+            metafunc.parametrize("platform", platforms, scope="session")