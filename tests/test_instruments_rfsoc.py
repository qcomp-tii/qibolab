--- conflicted
+++ resolved
@@ -23,11 +23,7 @@
 )
 from qibolab.sweeper import Parameter, Sweeper, SweeperType
 
-<<<<<<< HEAD
-QPU_PLATFORM = "rfsoc"  # "zcu111"
-=======
 from .conftest import get_instrument
->>>>>>> c31e5c81
 
 
 def test_convert_default(dummy_qrc):
@@ -557,12 +553,8 @@
     """Executes a PulseSequence and check if result shape is as expected.
     Both for averaged results and not averaged results.
     """
-<<<<<<< HEAD
-    platform = create_platform(QPU_PLATFORM)
-    instrument = platform.instruments[0]
-=======
     platform = connected_platform
->>>>>>> c31e5c81
+    instrument = platform.instruments[0]
 
     sequence = PulseSequence()
     sequence.add(platform.create_RX_pulse(qubit=0, start=0))
@@ -582,21 +574,13 @@
 
 
 @pytest.mark.qpu
-<<<<<<< HEAD
-def test_call_execute_sweeps():
+def test_call_execute_sweeps(connected_platform, instrument):
     """Execute a firmware sweep and check if result shape is as expected.
 
     Both for averaged results and not averaged results.
     """
-    platform = create_platform(QPU_PLATFORM)
-    instrument = platform.instruments[0]
-=======
-def test_call_execute_sweeps(connected_platform, instrument):
-    """Executes a firmware sweep and check if result shape is as expected.
-    Both for averaged results and not averaged results.
-    """
     platform = connected_platform
->>>>>>> c31e5c81
+    instrument = platform.instruments[0]
 
     sequence = PulseSequence()
     sequence.add(platform.create_RX_pulse(qubit=0, start=0))
@@ -615,16 +599,10 @@
 
 
 @pytest.mark.qpu
-<<<<<<< HEAD
-def test_play_qpu():
-    """Send a PulseSequence using `play` and check results are what expected."""
-    platform = create_platform(QPU_PLATFORM)
-    instrument = platform.instruments[0]
-=======
 def test_play_qpu(connected_platform, instrument):
     """Sends a PulseSequence using `play` and check results are what expected"""
     platform = connected_platform
->>>>>>> c31e5c81
+    instrument = platform.instruments[0]
 
     sequence = PulseSequence()
     sequence.add(platform.create_RX_pulse(qubit=0, start=0))
@@ -640,16 +618,10 @@
 
 
 @pytest.mark.qpu
-<<<<<<< HEAD
-def test_sweep_qpu():
-    """Send a PulseSequence using `sweep` and check results are what expected."""
-    platform = create_platform(QPU_PLATFORM)
-    instrument = platform.instruments[0]
-=======
 def test_sweep_qpu(connected_platform, instrument):
     """Sends a PulseSequence using `sweep` and check results are what expected"""
     platform = connected_platform
->>>>>>> c31e5c81
+    instrument = platform.instruments[0]
 
     sequence = PulseSequence()
     sequence.add(platform.create_RX_pulse(qubit=0, start=0))
@@ -682,16 +654,10 @@
 
 
 @pytest.mark.qpu
-<<<<<<< HEAD
-def test_python_recursive_sweep():
-    """Send a PulseSequence directly to `python_reqursive_sweep` and check results are what expected."""
-    platform = create_platform(QPU_PLATFORM)
-    instrument = platform.instruments[0]
-=======
 def test_python_reqursive_sweep(connected_platform, instrument):
     """Sends a PulseSequence directly to `python_reqursive_sweep` and check results are what expected"""
     platform = connected_platform
->>>>>>> c31e5c81
+    instrument = platform.instruments[0]
 
     sequence = PulseSequence()
     sequence.add(platform.create_RX_pulse(qubit=0, start=0))
