import warnings

import numpy as np
import pytest
from qibo import gates
from qibo.models import Circuit

<<<<<<< HEAD
from qibolab import MetaBackend
=======
from qibolab import create_platform
>>>>>>> a514441f
from qibolab.backends import QibolabBackend


def generate_circuit_with_gate(nqubits, gate, **kwargs):
    circuit = Circuit(nqubits)
    circuit.add(gate(qubit, **kwargs) for qubit in range(nqubits))
    circuit.add(gates.M(*range(nqubits)))
    return circuit


@pytest.fixture(scope="module")
def connected_backend(connected_platform):
    yield QibolabBackend(connected_platform)


def test_execute_circuit_initial_state():
    backend = QibolabBackend("dummy")
    circuit = Circuit(1)
    circuit.add(gates.GPI2(0, phi=0))
    circuit.add(gates.M(0))
    with pytest.raises(ValueError):
        backend.execute_circuit(circuit, initial_state=np.ones(2))

    initial_circuit = Circuit(1)
    circuit.add(gates.GPI2(0, phi=np.pi / 2))
    backend.execute_circuit(circuit, initial_state=initial_circuit)


@pytest.mark.parametrize(
    "gate,kwargs",
    [
        (gates.I, {}),
        (gates.Z, {}),
        (gates.GPI, {"phi": np.pi / 8}),
        (gates.GPI2, {"phi": np.pi / 8}),
        (gates.U3, {"theta": 0.1, "phi": 0.2, "lam": 0.3}),
    ],
)
def test_execute_circuit(gate, kwargs):
    backend = QibolabBackend("dummy")
    nqubits = backend.platform.nqubits
    circuit = generate_circuit_with_gate(nqubits, gate, **kwargs)
    result = backend.execute_circuit(circuit, nshots=100)


def test_measurement_samples():
    backend = QibolabBackend("dummy")
    nqubits = backend.platform.nqubits

    circuit = Circuit(nqubits)
    circuit.add(gates.M(*range(nqubits)))
    result = backend.execute_circuit(circuit, nshots=100)
    assert result.samples().shape == (100, nqubits)
    assert sum(result.frequencies().values()) == 100

    circuit = Circuit(nqubits)
    circuit.add(gates.M(0, 2))
    result = backend.execute_circuit(circuit, nshots=100)
    assert result.samples().shape == (100, 2)
    assert sum(result.frequencies().values()) == 100


def test_execute_circuits():
    backend = QibolabBackend("dummy")
    circuit = Circuit(3)
    circuit.add(gates.GPI2(i, phi=np.pi / 2) for i in range(3))
    circuit.add(gates.M(0, 1, 2))

    results = backend.execute_circuits(5 * [circuit], nshots=100)
    assert len(results) == 5
    for result in results:
        assert result.samples().shape == (100, 3)
        assert sum(result.frequencies().values()) == 100


def test_multiple_measurements():
    backend = QibolabBackend("dummy")

    circuit = Circuit(4)
    circuit.add(gates.GPI2(i, phi=np.pi / 2) for i in range(2))
    circuit.add(gates.CZ(1, 2))
    res0 = circuit.add(gates.M(0))
    res1 = circuit.add(gates.M(3))
    res2 = circuit.add(gates.M(1))
    result = backend.execute_circuit(circuit, nshots=50)

    samples = [res.samples()[:, 0] for res in [res0, res1, res2]]
    final_samples = np.array(samples).T
    target_samples = result.samples()
    np.testing.assert_allclose(final_samples, target_samples)


def dummy_string_qubit_names():
    """Create dummy platform with string-named qubits."""
    platform = create_platform("dummy")
    for q, qubit in platform.qubits.items():
        qubit.name = f"A{q}"
    platform.qubits = {qubit.name: qubit for qubit in platform.qubits.values()}
    platform.pairs = {
        (f"A{q0}", f"A{q1}"): pair for (q0, q1), pair in platform.pairs.items()
    }
    return platform


def test_execute_circuit_str_qubit_names():
    """Check that platforms with qubits that have non-integer names can execute
    circuits."""
    backend = QibolabBackend(dummy_string_qubit_names())
    circuit = Circuit(3)
    circuit.add(gates.GPI2(i, phi=np.pi / 2) for i in range(2))
    circuit.add(gates.CZ(1, 2))
    circuit.add(gates.M(0, 1))
    result = backend.execute_circuit(circuit, nshots=20)
    assert result.samples().shape == (20, 2)


@pytest.mark.qpu
@pytest.mark.xfail(
    raises=AssertionError, reason="Probabilities are not well calibrated"
)
def test_ground_state_probabilities_circuit(connected_backend):
    nshots = 5000
    nqubits = connected_backend.platform.nqubits
    circuit = Circuit(nqubits)
    circuit.add(gates.M(*range(nqubits)))
    result = connected_backend.execute_circuit(circuit, nshots=nshots)
    freqs = result.frequencies(binary=False)
    probs = [freqs[i] / nshots for i in range(2**nqubits)]
    warnings.warn(f"Ground state probabilities: {probs}")
    target_probs = np.zeros(2**nqubits)
    target_probs[0] = 1
    np.testing.assert_allclose(probs, target_probs, atol=0.05)


@pytest.mark.qpu
@pytest.mark.xfail(
    raises=AssertionError, reason="Probabilities are not well calibrated"
)
def test_excited_state_probabilities_circuit(connected_backend):
    nshots = 5000
    nqubits = connected_backend.platform.nqubits
    circuit = Circuit(nqubits)
    circuit.add(gates.X(q) for q in range(nqubits))
    circuit.add(gates.M(*range(nqubits)))
    result = connected_backend.execute_circuit(circuit, nshots=nshots)
    freqs = result.frequencies(binary=False)
    probs = [freqs[i] / nshots for i in range(2**nqubits)]
    warnings.warn(f"Excited state probabilities: {probs}")
    target_probs = np.zeros(2**nqubits)
    target_probs[-1] = 1
    np.testing.assert_allclose(probs, target_probs, atol=0.05)


@pytest.mark.qpu
@pytest.mark.xfail(
    raises=AssertionError, reason="Probabilities are not well calibrated"
)
def test_superposition_for_all_qubits(connected_backend):
    """Applies an H gate to each qubit of the circuit and measures the
    probabilities."""
    nshots = 5000
    nqubits = connected_backend.platform.nqubits
    probs = []
    for q in range(nqubits):
        circuit = Circuit(nqubits)
        circuit.add(gates.GPI2(q=q, phi=np.pi / 2))
        circuit.add(gates.M(q))
        freqs = connected_backend.execute_circuit(circuit, nshots=nshots).frequencies(
            binary=False
        )
        probs.append([freqs[i] / nshots for i in range(2)])
        warnings.warn(
            f"Probabilities after an Hadamard gate applied to qubit {q}: {probs[-1]}"
        )
    probs = np.asarray(probs)
    target_probs = np.repeat(a=0.5, repeats=nqubits)
    np.testing.assert_allclose(probs.T[0], target_probs, atol=0.05)
    np.testing.assert_allclose(probs.T[1], target_probs, atol=0.05)


# TODO: test_circuit_result_tensor
# TODO: test_circuit_result_representation


def test_metabackend(connected_backend):
    assert MetaBackend().list_available()[connected_backend]<|MERGE_RESOLUTION|>--- conflicted
+++ resolved
@@ -5,11 +5,8 @@
 from qibo import gates
 from qibo.models import Circuit
 
-<<<<<<< HEAD
 from qibolab import MetaBackend
-=======
 from qibolab import create_platform
->>>>>>> a514441f
 from qibolab.backends import QibolabBackend
 
 
