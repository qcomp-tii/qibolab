--- conflicted
+++ resolved
@@ -1,12 +1,8 @@
 import pytest
 
 from qibolab import create_platform
-<<<<<<< HEAD
 from qibolab.instruments.qblox.controller import QbloxController
 from qibolab.platform import Platform
-=======
-from qibolab.platforms.multiqubit import MultiqubitPlatform
->>>>>>> 2e8504fc
 
 qubit = 0
 
@@ -30,10 +26,8 @@
 
 
 def test_platform_attenuation(platform):
-    with pytest.raises(NotImplementedError):
-        platform.set_attenuation(qubit, 10)
-    with pytest.raises(NotImplementedError):
-        platform.get_attenuation(qubit)
+    platform.set_attenuation(qubit, 10)
+    assert platform.get_attenuation(qubit) == 10
 
 
 def test_platform_gain(platform):
