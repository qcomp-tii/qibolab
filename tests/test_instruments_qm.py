--- conflicted
+++ resolved
@@ -3,12 +3,7 @@
 from qm import qua
 
 from qibolab import AcquisitionType, ExecutionParameters, create_platform
-<<<<<<< HEAD
-from qibolab.instruments.abstract import INSTRUMENTS_DATA_FOLDER
 from qibolab.instruments.qm import QMOPX, Acquisition, QMPort, QMPulse, Sequence
-=======
-from qibolab.instruments.qm import QMOPX, Acquisition, QMPulse, Sequence
->>>>>>> 73e00971
 from qibolab.pulses import FluxPulse, Pulse, ReadoutPulse, Rectangular
 
 
