--- conflicted
+++ resolved
@@ -261,14 +261,10 @@
         target_pulse = {
             "operation": "control",
             "length": pulse.duration,
-<<<<<<< HEAD
-            "waveforms": {"I": pulse.envelope_waveform_i().serial, "Q": pulse.envelope_waveform_q().serial},
-=======
             "waveforms": {
-                "I": pulse.envelope_waveform_i.serial,
-                "Q": pulse.envelope_waveform_q.serial,
+                "I": pulse.envelope_waveform_i().serial,
+                "Q": pulse.envelope_waveform_q().serial,
             },
->>>>>>> c6f41c2a
         }
 
     else:
