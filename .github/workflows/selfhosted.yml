# CI workflow that runs on qpu
name: Tests with qpu

on:
  pull_request:
    types: [labeled]

concurrency:
  group: ${{ github.workflow }}-${{ github.head_ref }}
  cancel-in-progress: true

jobs:
  prepare:
    if: contains(join(github.event.pull_request.labels.*.name), 'run-on')
    runs-on: ubuntu-latest
    outputs:
      matrix: ${{ steps.set-matrix.outputs.matrix }}
    steps:
      - id: set-matrix
        env:
          LABELS: ${{ toJSON(github.event.pull_request.labels.*.name) }}
        run: |
          platforms="{\"platform\":["
          combined=""
          shopt -s lastpipe
          jq -c '.[]' <<< "$LABELS" | while read label; do
              platform=(${label//-/ })
              if [ ${platform[0]} == "\"run" ] && [ ${platform[1]} == "on" ]; then
                platforms="${platforms}${combined:+,}\"${platform[2]}"
                combined=${platforms}
              fi
          done
          platforms+="]}"
          echo ${platforms}
          echo matrix="${platforms}" >> $GITHUB_OUTPUT
  build:
    needs: prepare
    strategy:
      matrix: ${{fromJSON(needs.prepare.outputs.matrix)}}
      fail-fast: false
    runs-on: self-hosted
    steps:
    - name: Cleanup workspace manually
      run: |
        rm -rf _work/*
    - uses: actions/checkout@v2
    - name: Set up Python
      uses: actions/setup-python@v2
      with:
        python-version: 3.8
    - name: Install package
      shell: bash -l {0}
      run: |
        conda create --prefix=testenv python=${{ matrix.python-version }}
        conda activate ./testenv
        python -m pip install --upgrade pip
        pip install pytest
        pip install git+https://github.com/qiboteam/qibo
        pip install .[tiiq]
    - name: Test ${{ matrix.platform }}
      run: |
<<<<<<< HEAD
        srun -p tii5q pytest src/qibolab --pyargs qibolab --skip-no-qpu --platforms tii5q
=======
        srun -p ${{ matrix.platform }} pytest src/qibolab --pyargs qibolab -m qpu --platforms ${{ matrix.platform }} -rx
>>>>>>> d6fc4230
<|MERGE_RESOLUTION|>--- conflicted
+++ resolved
@@ -59,8 +59,4 @@
         pip install .[tiiq]
     - name: Test ${{ matrix.platform }}
       run: |
-<<<<<<< HEAD
-        srun -p tii5q pytest src/qibolab --pyargs qibolab --skip-no-qpu --platforms tii5q
-=======
-        srun -p ${{ matrix.platform }} pytest src/qibolab --pyargs qibolab -m qpu --platforms ${{ matrix.platform }} -rx
->>>>>>> d6fc4230
+        srun -p ${{ matrix.platform }} pytest src/qibolab --pyargs qibolab -m qpu --platforms ${{ matrix.platform }} -rx