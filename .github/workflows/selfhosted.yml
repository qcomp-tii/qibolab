# CI workflow that runs on qpu
name: Tests with qpu

on:
  pull_request:
    types: [labeled]

concurrency:
  group: ${{ github.workflow }}-${{ github.head_ref }}
  cancel-in-progress: true

jobs:
  prepare:
    if: contains(join(github.event.pull_request.labels.*.name), 'run-on')
    runs-on: ubuntu-latest
    outputs:
      matrix: ${{ steps.set-matrix.outputs.matrix }}
    steps:
      - id: set-matrix
        env:
          LABELS: ${{ toJSON(github.event.pull_request.labels.*.name) }}
        run: |
          platforms="{\"platform\":["
          combined=""
          shopt -s lastpipe
          jq -c '.[]' <<< "$LABELS" | while read label; do
              platform=(${label//-/ })
              if [ ${platform[0]} == "\"run" ] && [ ${platform[1]} == "on" ]; then
                platforms="${platforms}${combined:+,}\"${platform[2]}"
                combined=${platforms}
              fi
          done
          platforms+="]}"
          echo ${platforms}
          echo matrix="${platforms}" >> $GITHUB_OUTPUT
  build:
    needs: prepare
    strategy:
      matrix: ${{fromJSON(needs.prepare.outputs.matrix)}}
      fail-fast: false
    runs-on: self-hosted
    steps:
    - name: Cleanup workspace manually
      run: |
        rm -rf _work/*
    - uses: actions/checkout@v3
    - name: Set up Python
      uses: actions/setup-python@v4
      with:
        python-version: 3.8
    - name: Install package
      shell: bash -l {0}
      run: |
        conda create --prefix=testenv python=${{ matrix.python-version }}
        conda activate ./testenv
        python -m pip install --upgrade pip
        pip install pytest-cov
        pip install git+https://github.com/qiboteam/qibo
        pip install .[tiiq]
    - name: Test ${{ matrix.platform }}
      run: |
<<<<<<< HEAD
        srun -p ${{ matrix.platform }} pytest -m qpu --no-cov --platforms ${{ matrix.platform }}
=======
        sed -i 's/$PLATFORM/'${{ matrix.platform }}'/' qputests.sh
        srun -p ${{ matrix.platform }} qputests.sh
        mkdir coverage
        mv coverage.xml coverage/
        mv htmlcov coverage/
    - uses: actions/upload-artifact@v3
      with:
        name: coverage-from-self-hosted
        path: coverage/
    - name: Notify the Pull Request
      uses: thollander/actions-comment-pull-request@v2
      env:
        GITHUB_TOKEN: ${{ secrets.GITHUB_TOKEN }}
      with:
        message: |
          Run on QPU `${{ matrix.platform }}` completed! :atom:

          > *You can download the coverage report as an artifact, from the workflow summary page:*
          > ${{ github.server_url }}/${{ github.repository }}/actions/runs/${{ github.run_id }}
>>>>>>> 1ae75a8a
<|MERGE_RESOLUTION|>--- conflicted
+++ resolved
@@ -59,9 +59,6 @@
         pip install .[tiiq]
     - name: Test ${{ matrix.platform }}
       run: |
-<<<<<<< HEAD
-        srun -p ${{ matrix.platform }} pytest -m qpu --no-cov --platforms ${{ matrix.platform }}
-=======
         sed -i 's/$PLATFORM/'${{ matrix.platform }}'/' qputests.sh
         srun -p ${{ matrix.platform }} qputests.sh
         mkdir coverage
@@ -80,5 +77,4 @@
           Run on QPU `${{ matrix.platform }}` completed! :atom:
 
           > *You can download the coverage report as an artifact, from the workflow summary page:*
-          > ${{ github.server_url }}/${{ github.repository }}/actions/runs/${{ github.run_id }}
->>>>>>> 1ae75a8a
+          > ${{ github.server_url }}/${{ github.repository }}/actions/runs/${{ github.run_id }}