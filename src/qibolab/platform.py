--- conflicted
+++ resolved
@@ -80,128 +80,6 @@
         # TODO: Seperate couplers from qubits (PR #508)
         return len([qubit for qubit in self.qubits if not (isinstance(qubit, str) and "c" in qubit)])
 
-<<<<<<< HEAD
-    def update(self, updates: dict):
-        r"""Updates platform common runcard parameters after calibration actions.
-
-        Args:
-            updates (dict): Dictionary containing the parameters to update the runcard.
-                            A typical dictionary should be of the following form
-                            {`parameter_to_update_in_runcard`: {`qubit0`:`par_value_qubit0`, ..., `qubit_i`:`par_value_qubit_i`, ...}}.
-                            The parameters that can be updated by this method are:
-
-                            - readout_frequency (GHz)
-                            - readout_attenuation (dimensionless)
-                            - bare_resonator_frequency (GHz)
-                            - sweetspot(V)
-                            - drive_frequency (GHz)
-                            - readout_amplitude (dimensionless)
-                            - drive_amplitude (dimensionless)
-                            - drive_length
-                            - t2 (ns)
-                            - t2_spin_echo (ns)
-                            - t1 (ns)
-                            - thresold(V)
-                            - iq_angle(deg)
-                            - mean_gnd_states(V)
-                            - mean_exc_states(V)
-                            - beta(dimensionless)
-
-        """
-        for par, values in updates.items():
-            for qubit, value in values.items():
-                # resonator_spectroscopy / resonator_spectroscopy_flux / resonator_punchout_attenuation
-                if par == "readout_frequency":
-                    freq = int(value * 1e9)
-                    mz = self.qubits[qubit].native_gates.MZ
-                    mz.frequency = freq
-                    if mz.if_frequency is not None:
-                        mz.if_frequency = freq - self.get_lo_readout_frequency(qubit)
-                    self.qubits[qubit].readout_frequency = freq
-
-                # resonator_punchout_attenuation
-                elif par == "readout_attenuation":
-                    self.qubits[qubit].readout.attenuation = value
-
-                # resonator_punchout_attenuation
-                elif par == "bare_resonator_frequency":
-                    freq = int(value * 1e9)
-                    self.qubits[qubit].bare_resonator_frequency = freq
-
-                # resonator_spectroscopy_flux / qubit_spectroscopy_flux
-                elif par == "sweetspot":
-                    sweetspot = float(value)
-                    self.qubits[qubit].sweetspot = sweetspot
-
-                # qubit_spectroscopy / qubit_spectroscopy_flux / ramsey
-                elif par == "drive_frequency":
-                    if isinstance(value, tuple):  # TODO: remove this branching after error bars propagation
-                        freq = int(value[0] * 1e9)
-                    else:
-                        freq = int(value * 1e9)
-                    self.qubits[qubit].native_gates.RX.frequency = freq
-                    self.qubits[qubit].drive_frequency = freq
-
-                elif "amplitude" in par:
-                    amplitude = float(value)
-                    # resonator_spectroscopy
-                    if par == "readout_amplitude" and not math.isnan(amplitude):
-                        self.qubits[qubit].native_gates.MZ.amplitude = amplitude
-
-                    # rabi_amplitude / flipping
-                    if par == "drive_amplitude" or par == "amplitudes":
-                        self.qubits[qubit].native_gates.RX.amplitude = amplitude
-
-                # rabi_duration
-                elif par == "drive_length":
-                    self.qubits[qubit].native_gates.RX.duration = int(value)
-
-                # ramsey
-                elif par == "t2":
-                    self.qubits[qubit].T2 = float(value)
-
-                # spin_echo
-                elif par == "t2_spin_echo":
-                    self.qubits[qubit].T2_spin_echo = float(value)
-
-                # t1
-                elif par == "t1":
-                    self.qubits[qubit].T1 = float(value)
-
-                # classification
-                elif par == "threshold":
-                    self.qubits[qubit].threshold = float(value)
-
-                # classification
-                elif par == "iq_angle":
-                    self.qubits[qubit].iq_angle = float(value)
-
-                # classification
-                elif par == "mean_gnd_states":
-                    self.qubits[qubit].mean_gnd_states = [float(voltage) for voltage in value]
-
-                # classification
-                elif par == "mean_exc_states":
-                    self.qubits[qubit].mean_exc_states = [float(voltage) for voltage in value]
-
-                # drag pulse tunning
-                elif "beta" in par:
-                    rx = self.qubits[qubit].native_gates.RX
-                    shape = rx.shape
-                    rel_sigma = re.findall(r"[\d]+[.\d]+|[\d]*[.][\d]+|[\d]+", shape)[0]
-                    rx.shape = f"Drag({rel_sigma}, {float(value)})"
-
-                elif "length" in par:  # assume only drive length
-                    self.qubits[qubit].native_gates.RX.duration = int(value)
-
-                elif par == "classifiers_hpars":
-                    self.qubits[qubit].classifiers_hpars = value
-
-                else:
-                    raise_error(ValueError, f"Unknown parameter {par} for qubit {qubit}")
-
-=======
->>>>>>> 9bd0dd88
     def connect(self):
         """Connect to all instruments."""
         if not self.is_connected:
