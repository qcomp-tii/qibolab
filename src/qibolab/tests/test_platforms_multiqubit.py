<<<<<<< HEAD
# -*- coding: utf-8 -*-
import os
import shutil
=======
from pathlib import Path
>>>>>>> a2f2e201

import numpy as np
import pytest
import yaml
from qibo.models import Circuit
from qibo.states import CircuitResult

from qibolab.backends import QibolabBackend
from qibolab.paths import qibolab_folder
from qibolab.platform import Platform
from qibolab.pulses import PulseSequence

qubit = 0
nshots = 1024


def copy_runcard(platform_name):
    test_runcard = qibolab_folder / "tests" / "test_platforms_multiqubit.yml"
    if not os.path.exists(test_runcard):
        original_runcard = qibolab_folder / "runcards" / f"{platform_name}.yml"
        shutil.copyfile(str(original_runcard), test_runcard)
    return test_runcard


@pytest.fixture
def platform(platform_name):
    test_runcard = copy_runcard(platform_name)
    _platform = Platform(platform_name, test_runcard)
    _platform.connect()
    _platform.setup()
    _platform.start()
    yield _platform
    _platform.stop()
    _platform.disconnect()
    os.remove(test_runcard)


<<<<<<< HEAD
def test_abstractplatform_init(platform_name):
    test_runcard = copy_runcard(platform_name)
    with open(test_runcard, "r") as file:
=======
@pytest.fixture()
def fx_instantiate_platform():
    instantiate_platform()
    yield
    cleanup()


@pytest.fixture()
def fx_connect_platform():
    instantiate_platform()
    connect_platform()
    yield
    disconnect_platform()
    cleanup()


def test_abstractplatform_init(fx_instantiate_platform):
    with open(test_runcard) as file:
>>>>>>> a2f2e201
        settings = yaml.safe_load(file)
    platform = Platform(platform_name, test_runcard)
    assert platform.name == platform_name
    assert platform.runcard == test_runcard
    assert platform.is_connected == False
    assert len(platform.instruments) == len(settings["instruments"])
    for name in settings["instruments"]:
        assert name in platform.instruments
        assert (
            str(type(platform.instruments[name]))
            == f"<class 'qibolab.instruments.{settings['instruments'][name]['lib']}.{settings['instruments'][name]['class']}'>"
        )


def test_abstractplatform_pickle(platform_name):
    import pickle

    platform = Platform(platform_name)
    serial = pickle.dumps(platform)
    new_platform = pickle.loads(serial)
    assert new_platform.name == platform.name
    assert new_platform.runcard == platform.runcard
    assert new_platform.settings == platform.settings
    assert new_platform.is_connected == platform.is_connected


@pytest.mark.qpu
def test_abstractplatform_setup_start_stop(platform):
    pass


@pytest.mark.qpu
def test_multiqubitplatform_execute_empty(platform):
    # an empty pulse sequence
    sequence = PulseSequence()
    platform.execute_pulse_sequence(sequence, nshots)


@pytest.mark.qpu
def test_multiqubitplatform_execute_one_drive_pulse(platform):
    # One drive pulse
    sequence = PulseSequence()
    sequence.add(platform.create_qubit_drive_pulse(qubit, start=0, duration=200))
    platform.execute_pulse_sequence(sequence, nshots)


@pytest.mark.qpu
def test_multiqubitplatform_execute_one_long_drive_pulse(platform):
    # Long duration
    sequence = PulseSequence()
    sequence.add(platform.create_qubit_drive_pulse(qubit, start=0, duration=8192 + 200))
    with pytest.raises(NotImplementedError):
        platform.execute_pulse_sequence(sequence, nshots)


@pytest.mark.qpu
def test_multiqubitplatform_execute_one_extralong_drive_pulse(platform):
    # Extra Long duration
    sequence = PulseSequence()
    sequence.add(platform.create_qubit_drive_pulse(qubit, start=0, duration=2 * 8192 + 200))
    with pytest.raises(NotImplementedError):
        platform.execute_pulse_sequence(sequence, nshots)


@pytest.mark.qpu
def test_multiqubitplatform_execute_one_drive_one_readout(platform):
    # One drive pulse and one readout pulse
    sequence = PulseSequence()
    sequence.add(platform.create_qubit_drive_pulse(qubit, start=0, duration=200))
    sequence.add(platform.create_qubit_readout_pulse(qubit, start=200))
    platform.execute_pulse_sequence(sequence, nshots)


@pytest.mark.qpu
def test_multiqubitplatform_execute_multiple_drive_pulses_one_readout(platform):
    # Multiple qubit drive pulses and one readout pulse
    sequence = PulseSequence()
    sequence.add(platform.create_qubit_drive_pulse(qubit, start=0, duration=200))
    sequence.add(platform.create_qubit_drive_pulse(qubit, start=204, duration=200))
    sequence.add(platform.create_qubit_drive_pulse(qubit, start=408, duration=400))
    sequence.add(platform.create_qubit_readout_pulse(qubit, start=808))
    platform.execute_pulse_sequence(sequence, nshots)


@pytest.mark.qpu
def test_multiqubitplatform_execute_multiple_drive_pulses_one_readout_no_spacing(platform):
    # Multiple qubit drive pulses and one readout pulse with no spacing between them
    sequence = PulseSequence()
    sequence.add(platform.create_qubit_drive_pulse(qubit, start=0, duration=200))
    sequence.add(platform.create_qubit_drive_pulse(qubit, start=200, duration=200))
    sequence.add(platform.create_qubit_drive_pulse(qubit, start=400, duration=400))
    sequence.add(platform.create_qubit_readout_pulse(qubit, start=800))
    platform.execute_pulse_sequence(sequence, nshots)


@pytest.mark.qpu
def test_multiqubitplatform_execute_multiple_overlaping_drive_pulses_one_readout(platform):
    # Multiple overlapping qubit drive pulses and one readout pulse
    sequence = PulseSequence()
    sequence.add(platform.create_qubit_drive_pulse(qubit, start=0, duration=200))
    sequence.add(platform.create_qubit_drive_pulse(qubit, start=200, duration=200))
    sequence.add(platform.create_qubit_drive_pulse(qubit, start=50, duration=400))
    sequence.add(platform.create_qubit_readout_pulse(qubit, start=800))
    platform.execute_pulse_sequence(sequence, nshots)


@pytest.mark.qpu
def test_multiqubitplatform_execute_multiple_readout_pulses(platform):
    # Multiple readout pulses
    sequence = PulseSequence()
    qd_pulse1 = platform.create_qubit_drive_pulse(qubit, start=0, duration=200)
    ro_pulse1 = platform.create_qubit_readout_pulse(qubit, start=200)
    qd_pulse2 = platform.create_qubit_drive_pulse(qubit, start=(ro_pulse1.start + ro_pulse1.duration), duration=400)
    ro_pulse2 = platform.create_qubit_readout_pulse(qubit, start=(ro_pulse1.start + ro_pulse1.duration + 400))
    sequence.add(qd_pulse1)
    sequence.add(ro_pulse1)
    sequence.add(qd_pulse2)
    sequence.add(ro_pulse2)
    platform.execute_pulse_sequence(sequence, nshots)


@pytest.mark.qpu
@pytest.mark.xfail(raises=AssertionError, reason="Probabilities are not well calibrated")
def test_excited_state_probabilities_pulses(platform_name, qubit):
    backend = QibolabBackend(platform_name)
    platform = backend.platform
    qd_pulse = platform.create_RX_pulse(qubit)
    ro_pulse = platform.create_MZ_pulse(qubit, start=qd_pulse.duration)
    sequence = PulseSequence()
    sequence.add(qd_pulse)
    sequence.add(ro_pulse)
    result = platform.execute_pulse_sequence(sequence, nshots=5000)

    cr = CircuitResult(backend, Circuit(platform.nqubits), result)
    probs = backend.circuit_result_probabilities(cr, qubits=[qubit])
    np.testing.assert_allclose(probs, [1, 0], atol=0.05)


@pytest.mark.qpu
@pytest.mark.parametrize("start_zero", [False, True])
@pytest.mark.xfail(raises=AssertionError, reason="Probabilities are not well calibrated")
def test_ground_state_probabilities_pulses(platform_name, qubit, start_zero):
    backend = QibolabBackend(platform_name)
    platform = backend.platform
    if start_zero:
        ro_pulse = platform.create_MZ_pulse(qubit, start=0)
    else:
        qd_pulse = platform.create_RX_pulse(qubit)
        ro_pulse = platform.create_MZ_pulse(qubit, start=qd_pulse.duration)
    sequence = PulseSequence()
    sequence.add(ro_pulse)
    result = platform.execute_pulse_sequence(sequence, nshots=5000)

    cr = CircuitResult(backend, Circuit(platform.nqubits), result)
    probs = backend.circuit_result_probabilities(cr, qubits=[qubit])
    np.testing.assert_allclose(probs, [1, 0], atol=0.05)<|MERGE_RESOLUTION|>--- conflicted
+++ resolved
@@ -1,10 +1,5 @@
-<<<<<<< HEAD
-# -*- coding: utf-8 -*-
 import os
 import shutil
-=======
-from pathlib import Path
->>>>>>> a2f2e201
 
 import numpy as np
 import pytest
@@ -42,30 +37,9 @@
     os.remove(test_runcard)
 
 
-<<<<<<< HEAD
 def test_abstractplatform_init(platform_name):
     test_runcard = copy_runcard(platform_name)
-    with open(test_runcard, "r") as file:
-=======
-@pytest.fixture()
-def fx_instantiate_platform():
-    instantiate_platform()
-    yield
-    cleanup()
-
-
-@pytest.fixture()
-def fx_connect_platform():
-    instantiate_platform()
-    connect_platform()
-    yield
-    disconnect_platform()
-    cleanup()
-
-
-def test_abstractplatform_init(fx_instantiate_platform):
     with open(test_runcard) as file:
->>>>>>> a2f2e201
         settings = yaml.safe_load(file)
     platform = Platform(platform_name, test_runcard)
     assert platform.name == platform_name
