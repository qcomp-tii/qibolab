--- conflicted
+++ resolved
@@ -90,15 +90,9 @@
     np.testing.assert_allclose(seq.phase, 0.6)
     if platform == "tiiq":
         assert len(seq.qcm_pulses) == 2
-<<<<<<< HEAD
-        np.testing.assert_allclose(seq.time, cp.duration + 2 * cp.delay)
-    pulse1 = f"P({cp.channel}, 0, {duration}, {cp.amplitude}, {cp.frequency}, 0.3, gaussian({duration / 5}))"
-    pulse2 = f"P({cp.channel}, {duration + cp.delay}, {duration}, {cp.amplitude}, {cp.frequency}, {0.4 - np.pi}, gaussian({duration / 5}))"
-=======
-        np.testing.assert_allclose(seq.time, 2 * (cp.duration // 2) + cp.delay)
-    pulse1 = f"P({cp.channel}, 0, {duration}, {cp.amplitude}, {cp.frequency}, -1.3707963267948966, (gaussian, {duration / 5}))"
-    pulse2 = f"P({cp.channel}, {duration + cp.delay}, {duration}, {cp.amplitude}, {cp.frequency}, 1.6707963267948964, (gaussian, {duration / 5}))"
->>>>>>> cc665c54
+        np.testing.assert_allclose(seq.time, 2 * (cp.duration // 2) + 2 * cp.delay)
+    pulse1 = f"P({cp.channel}, 0, {duration}, {cp.amplitude}, {cp.frequency}, 0.3, (gaussian, {duration / 5}))"
+    pulse2 = f"P({cp.channel}, {duration + cp.delay}, {duration}, {cp.amplitude}, {cp.frequency}, {0.4 - np.pi}, (gaussian, {duration / 5}))"
     assert seq.serial() == f"{pulse1}, {pulse2}"
 
 
@@ -115,19 +109,11 @@
     np.testing.assert_allclose(seq.phase, 0.6 + 1.5)
     if platform == "tiiq":
         assert len(seq.qcm_pulses) == 4
-<<<<<<< HEAD
-        np.testing.assert_allclose(seq.time, 2 * (cp.duration + 2 * cp.delay))
-    pulse1 = f"P({cp.channel}, 0, {duration}, {cp.amplitude}, {cp.frequency}, 0.3, gaussian({duration / 5}))"
-    pulse2 = f"P({cp.channel}, {duration + cp.delay}, {duration}, {cp.amplitude}, {cp.frequency}, {0.4 - np.pi}, gaussian({duration / 5}))"
-    pulse3 = f"P({cp.channel}, {2 * (duration + cp.delay)}, {duration}, {cp.amplitude}, {cp.frequency}, 1.1, gaussian({duration / 5}))"
-    pulse4 = f"P({cp.channel}, {3 * (duration + cp.delay)}, {duration}, {cp.amplitude}, {cp.frequency}, {1.5 - np.pi}, gaussian({duration / 5}))"
-=======
-        np.testing.assert_allclose(seq.time, 2 * (2 * (cp.duration // 2) + cp.delay))
-    pulse1 = f"P({cp.channel}, 0, {duration}, {cp.amplitude}, {cp.frequency}, -1.3707963267948966, (gaussian, {duration / 5}))"
-    pulse2 = f"P({cp.channel}, {duration + cp.delay}, {duration}, {cp.amplitude}, {cp.frequency}, 1.6707963267948964, (gaussian, {duration / 5}))"
-    pulse3 = f"P({cp.channel}, {2 * (duration + cp.delay)}, {duration}, {cp.amplitude}, {cp.frequency}, -0.5707963267948967, (gaussian, {duration / 5}))"
-    pulse4 = f"P({cp.channel}, {3 * (duration + cp.delay)}, {duration}, {cp.amplitude}, {cp.frequency}, 2.1707963267948966, (gaussian, {duration / 5}))"
->>>>>>> cc665c54
+        np.testing.assert_allclose(seq.time, 2 * (2 * (cp.duration // 2) + 2 * cp.delay))
+    pulse1 = f"P({cp.channel}, 0, {duration}, {cp.amplitude}, {cp.frequency}, 0.3, (gaussian, {duration / 5}))"
+    pulse2 = f"P({cp.channel}, {duration + cp.delay}, {duration}, {cp.amplitude}, {cp.frequency}, {0.4 - np.pi}, (gaussian, {duration / 5}))"
+    pulse3 = f"P({cp.channel}, {2 * (duration + cp.delay)}, {duration}, {cp.amplitude}, {cp.frequency}, 1.1, (gaussian, {duration / 5}))"
+    pulse4 = f"P({cp.channel}, {3 * (duration + cp.delay)}, {duration}, {cp.amplitude}, {cp.frequency}, {1.5 - np.pi}, (gaussian, {duration / 5}))"
     assert seq.serial() == f"{pulse1}, {pulse2}, {pulse3}, {pulse4}"
 
 
@@ -146,13 +132,8 @@
     rp = ReadoutPulseRegression(platform)
     np.testing.assert_allclose(seq.phase, 0.6)
     duration = cp.duration // 2
-<<<<<<< HEAD
-    pulse1 = f"P({cp.channel}, 0, {duration}, {cp.amplitude}, {cp.frequency}, 0.3, gaussian({duration / 5}))"
-    pulse2 = f"P({cp.channel}, {duration + cp.delay}, {duration}, {cp.amplitude}, {cp.frequency}, {0.4 - np.pi}, gaussian({duration / 5}))"
-=======
-    pulse1 = f"P({cp.channel}, 0, {duration}, {cp.amplitude}, {cp.frequency}, -1.3707963267948966, (gaussian, {duration / 5}))"
-    pulse2 = f"P({cp.channel}, {duration + cp.delay}, {duration}, {cp.amplitude}, {cp.frequency}, 1.6707963267948964, (gaussian, {duration / 5}))"
->>>>>>> cc665c54
+    pulse1 = f"P({cp.channel}, 0, {duration}, {cp.amplitude}, {cp.frequency}, 0.3, (gaussian, {duration / 5}))"
+    pulse2 = f"P({cp.channel}, {duration + cp.delay}, {duration}, {cp.amplitude}, {cp.frequency}, {0.4 - np.pi}, (gaussian, {duration / 5}))"
     start = 2 * (duration + cp.delay) + K.platform.delay_before_readout
     pulse3 = f"P({rp.channel}, {start}, {rp.duration}, {rp.amplitude}, {rp.frequency}, {seq.phase}, rectangular)"
     assert seq.serial() == f"{pulse1}, {pulse2}, {pulse3}"
@@ -182,7 +163,6 @@
     cp = PiPulseRegression(platform)
     rp = ReadoutPulseRegression(platform)
     duration = cp.duration // 2
-<<<<<<< HEAD
     phases = [np.pi / 2, 0.1 - np.pi / 2, 0.1, 0.3 - np.pi]
     for i, (pulse, phase) in enumerate(zip(seq.pulses[:-1], phases)):
         assert pulse.channel == cp.channel
@@ -193,13 +173,6 @@
         np.testing.assert_allclose(pulse.phase, phase)
     
     pulse = seq.pulses[-1]
-=======
-    std = duration / 5
-    pulse1 = f"P({cp.channel}, 0, {duration}, {cp.amplitude}, {cp.frequency}, -3.141592653589793, (gaussian, {std}))"
-    pulse2 = f"P({cp.channel}, {duration + cp.delay}, {duration}, {cp.amplitude}, {cp.frequency}, -0.10000000000000009, (gaussian, {std}))"
-    pulse3 = f"P({cp.channel}, {2 * (duration + cp.delay)}, {duration}, {cp.amplitude}, {cp.frequency}, -1.6707963267948966, (gaussian, {std}))"
-    pulse4 = f"P({cp.channel}, {3 * (duration + cp.delay)}, {duration}, {cp.amplitude}, {cp.frequency}, 1.2707963267948963, (gaussian, {std}))"
->>>>>>> cc665c54
     start = 4 * (duration + cp.delay) + K.platform.delay_before_readout
     np.testing.assert_allclose(pulse.start, start)
     np.testing.assert_allclose(pulse.duration, rp.duration)
