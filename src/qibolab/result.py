from dataclasses import dataclass
from functools import cached_property, lru_cache
from typing import Optional

import numpy as np
import numpy.typing as npt


class IntegratedResults:
    """
    Data structure to deal with the output of
    :func:`qibolab.platforms.abstract.AbstractPlatform.execute_pulse_sequence`
    :func:`qibolab.platforms.abstract.AbstractPlatform.sweep`

    Associated with AcquisitionType.INTEGRATION and AveragingMode.SINGLESHOT
    """

    def __init__(self, data: np.ndarray):
        self.voltage: npt.NDArray[np.complex128] = data

    def __add__(self, data):
        return self.__class__(np.append(self.voltage, data.voltage))

    @property
    def voltage_i(self):
        """Signal component i in volts."""
        return self.voltage.real

    @property
<<<<<<< HEAD
    def q(self):
        return self.array.q

    def __add__(self, data):
        assert len(data.i.shape) == len(data.q.shape)
        if data.shots is not None:
            assert len(data.i.shape) == len(data.shots.shape)
        # concatenate on first dimension; if a scalar is passed, just append it
        axis = 0 if len(data.i.shape) > 1 else None
        i = np.append(self.i, data.i, axis=axis)
        q = np.append(self.q, data.q, axis=axis)
        if data.shots is not None:
            if self.shots is None:
                shots = data.shots
            else:
                shots = np.append(self.shots, data.shots, axis=axis)
        else:
            shots = None

        new_execution_results = self.__class__.from_components(i, q, shots)

        return new_execution_results
=======
    def voltage_q(self):
        """Signal component q in volts."""
        return self.voltage.imag
>>>>>>> 7a5b3314

    @cached_property
    def magnitude(self):
        """Signal magnitude in volts."""
        return np.sqrt(self.voltage_i**2 + self.voltage_q**2)

    @cached_property
    def phase(self):
        """Signal phase in radians."""
        return np.angle(self.voltage_i + 1.0j * self.voltage_q)

    @property
    def serialize(self):
        """Serialize as a dictionary."""
        serialized_dict = {
            "MSR[V]": self.magnitude.flatten(),
            "i[V]": self.voltage_i.flatten(),
            "q[V]": self.voltage_q.flatten(),
            "phase[rad]": self.phase.flatten(),
        }
        return serialized_dict

    @property
    def average(self):
        """Perform average over i and q"""
        average_data = np.mean(self.voltage, axis=0)
        std_data = np.std(self.voltage, axis=0, ddof=1) / np.sqrt(self.voltage.shape[0])
        return AveragedIntegratedResults(average_data, std_data)


class AveragedIntegratedResults(IntegratedResults):
    """
    Data structure to deal with the output of
    :func:`qibolab.platforms.abstract.AbstractPlatform.execute_pulse_sequence`
    :func:`qibolab.platforms.abstract.AbstractPlatform.sweep`

    Associated with AcquisitionType.INTEGRATION and AveragingMode.CYCLIC
    or the averages of ``IntegratedResults``
    """

    def __init__(self, data: np.ndarray, std: np.ndarray = np.array([])):
        super().__init__(data)
        self.std: Optional[npt.NDArray[np.float64]] = std

    def __add__(self, data):
        new_res = super().__add__(data)
        new_res.std = np.append(self.std, data.std)
        return new_res


class RawWaveformResults(IntegratedResults):
    """
    Data structure to deal with the output of
    :func:`qibolab.platforms.abstract.AbstractPlatform.execute_pulse_sequence`
    :func:`qibolab.platforms.abstract.AbstractPlatform.sweep`

    Associated with AcquisitionType.RAW and AveragingMode.SINGLESHOT
    may also be used to store the integration weights ?
    """


class AveragedRawWaveformResults(AveragedIntegratedResults):
    """
    Data structure to deal with the output of
    :func:`qibolab.platforms.abstract.AbstractPlatform.execute_pulse_sequence`
    :func:`qibolab.platforms.abstract.AbstractPlatform.sweep`

    Associated with AcquisitionType.RAW and AveragingMode.CYCLIC
    or the averages of ``RawWaveformResults``
    """


class SampleResults:
    """
    Data structure to deal with the output of
    :func:`qibolab.platforms.abstract.AbstractPlatform.execute_pulse_sequence`
    :func:`qibolab.platforms.abstract.AbstractPlatform.sweep`

    Associated with AcquisitionType.DISCRIMINATION and AveragingMode.SINGLESHOT
    """

    def __init__(self, data: np.ndarray):
        self.samples: npt.NDArray[np.uint32] = data

    def __add__(self, data):
        return self.__class__(np.append(self.samples, data.samples))

    @lru_cache
    def probability(self, state=0):
        """Returns the statistical frequency of the specified state (0 or 1)."""
        return abs(1 - state - np.mean(self.samples, axis=0))

    @property
    def serialize(self):
        """Serialize as a dictionary."""
        serialized_dict = {
            "0": self.probability(0).flatten(),
        }
        return serialized_dict

    @property
    def average(self):
        """Perform samples average"""
        average = self.probability(1)
        std = np.std(self.samples, axis=0, ddof=1) / np.sqrt(self.samples.shape[0])
        return AveragedSampleResults(average, self.samples, std=std)


class AveragedSampleResults(SampleResults):
    """
    Data structure to deal with the output of
    :func:`qibolab.platforms.abstract.AbstractPlatform.execute_pulse_sequence`
    :func:`qibolab.platforms.abstract.AbstractPlatform.sweep`

    Associated with AcquisitionType.DISCRIMINATION and AveragingMode.CYCLIC
    or the averages of ``SampleResults``
    """

    def __init__(
        self, statistical_frequency: np.ndarray, samples: np.ndarray = np.array([]), std: np.ndarray = np.array([])
    ):
        super().__init__(samples)
        self.statistical_frequency: npt.NDArray[np.float64] = statistical_frequency
        self.std: Optional[npt.NDArray[np.float64]] = std

    def __add__(self, data):
        new_res = super().__add__(data)
        new_res.statistical_frequency = np.append(self.statistical_frequency, data.statistical_frequency)
        new_res.std = np.append(self.std, data.std)
        return new_res

    @lru_cache
    def probability(self, state=0):
        """Returns the statistical frequency of the specified state (0 or 1)."""
        return abs(1 - state - self.statistical_frequency)<|MERGE_RESOLUTION|>--- conflicted
+++ resolved
@@ -27,34 +27,9 @@
         return self.voltage.real
 
     @property
-<<<<<<< HEAD
-    def q(self):
-        return self.array.q
-
-    def __add__(self, data):
-        assert len(data.i.shape) == len(data.q.shape)
-        if data.shots is not None:
-            assert len(data.i.shape) == len(data.shots.shape)
-        # concatenate on first dimension; if a scalar is passed, just append it
-        axis = 0 if len(data.i.shape) > 1 else None
-        i = np.append(self.i, data.i, axis=axis)
-        q = np.append(self.q, data.q, axis=axis)
-        if data.shots is not None:
-            if self.shots is None:
-                shots = data.shots
-            else:
-                shots = np.append(self.shots, data.shots, axis=axis)
-        else:
-            shots = None
-
-        new_execution_results = self.__class__.from_components(i, q, shots)
-
-        return new_execution_results
-=======
     def voltage_q(self):
         """Signal component q in volts."""
         return self.voltage.imag
->>>>>>> 7a5b3314
 
     @cached_property
     def magnitude(self):
