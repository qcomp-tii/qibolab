from dataclasses import dataclass
from functools import cached_property
from typing import Optional

import numpy as np
import numpy.typing as npt

ExecRes = np.dtype([("i", np.float64), ("q", np.float64)])


@dataclass
class ExecutionResults:
    """Data structure to deal with the output of :func:`qibolab.platforms.abstract.AbstractPlatform.execute_pulse_sequence`"""

    array: npt.NDArray[ExecRes]
    shots: Optional[npt.NDArray[np.uint32]] = None

    @classmethod
    def from_components(cls, is_, qs_, shots=None):
        ar = np.empty(is_.shape, dtype=ExecRes)
        ar["i"] = is_
        ar["q"] = qs_
        ar = np.rec.array(ar)
        return cls(ar, shots)

    @property
    def i(self):
        return self.array.i

    @property
    def q(self):
        return self.array.q

    def __add__(self, data):
<<<<<<< HEAD
        if isinstance(data, AveragedResults):
            i = np.append(self.i, [data.i], axis=0)
            q = np.append(self.q, [data.q], axis=0)
        else:
            i = np.append(self.i, data.i, axis=0)
            q = np.append(self.q, data.q, axis=0)

        new_execution_results = self.__class__.from_components(i, q)
=======
        assert len(data.i.shape) == len(data.q.shape)
        if data.shots is not None:
            assert len(data.i.shape) == len(data.shots.shape)
        # concatenate on first dimension; if a scalar is passed, just append it
        axis = 0 if len(data.i.shape) > 0 else None
        i = np.append(self.i, data.i, axis=axis)
        q = np.append(self.q, data.q, axis=axis)
        if data.shots is not None:
            shots = np.append(self.shots, data.shots, axis=axis)
        else:
            shots = None

        new_execution_results = self.__class__.from_components(i, q, shots)
>>>>>>> 420c2fd6

        return new_execution_results

    @cached_property
    def measurement(self):
        """Resonator signal voltage mesurement (MSR) in volts."""
        return np.sqrt(self.i**2 + self.q**2)

    @cached_property
    def phase(self):
        """Computes phase value."""
        phase = np.angle(self.i + 1.0j * self.q)
        return phase
        # return signal.detrend(np.unwrap(phase))

    @cached_property
    def ground_state_probability(self):
        """Computes ground state probability"""
        return 1 - np.mean(self.shots)

    def raw_probability(self, state=1):
        """Serialize probabilities in dict.
        Args:
            state (int): if 0 stores the probabilities of finding
                        the ground state. If 1 stores the
                        probabilities of finding the excited state.
        """
        if state == 1:
            return {"probability": 1 - self.ground_state_probability}
        elif state == 0:
            return {"probability": self.ground_state_probability}

    @property
    def average(self):
        """Perform average over i and q"""
        return AveragedResults.from_components(np.mean(self.i), np.mean(self.q))

    @property
    def raw(self):
        """Serialize output in dict."""

        return {
            "MSR[V]": self.measurement,
            "i[V]": self.i,
            "q[V]": self.q,
            "phase[rad]": self.phase,
        }

    def __len__(self):
        return len(self.i)


class AveragedResults(ExecutionResults):
    """Data structure containing averages of ``ExecutionResults``."""<|MERGE_RESOLUTION|>--- conflicted
+++ resolved
@@ -32,16 +32,6 @@
         return self.array.q
 
     def __add__(self, data):
-<<<<<<< HEAD
-        if isinstance(data, AveragedResults):
-            i = np.append(self.i, [data.i], axis=0)
-            q = np.append(self.q, [data.q], axis=0)
-        else:
-            i = np.append(self.i, data.i, axis=0)
-            q = np.append(self.q, data.q, axis=0)
-
-        new_execution_results = self.__class__.from_components(i, q)
-=======
         assert len(data.i.shape) == len(data.q.shape)
         if data.shots is not None:
             assert len(data.i.shape) == len(data.shots.shape)
@@ -55,7 +45,6 @@
             shots = None
 
         new_execution_results = self.__class__.from_components(i, q, shots)
->>>>>>> 420c2fd6
 
         return new_execution_results
 
