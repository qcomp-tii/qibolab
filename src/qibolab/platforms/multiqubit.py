--- conflicted
+++ resolved
@@ -7,12 +7,8 @@
 from qibolab.channels import ChannelMap
 from qibolab.platform import Platform
 from qibolab.pulses import PulseSequence, PulseType
-<<<<<<< HEAD
 from qibolab.qubits import Qubit
-from qibolab.result import ExecutionResults
-=======
 from qibolab.result import IntegratedResults
->>>>>>> 22cfe86b
 from qibolab.sweeper import Parameter
 
 
