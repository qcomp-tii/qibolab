from qibo.config import raise_error

from qibolab.platforms.abstract import AbstractPlatform


class DesignPlatform(AbstractPlatform):
    """Platform that using an instrument design.

    This will maybe replace the ``AbstractPlatform`` object
    and work as a generic platform that works with an arbitrary
    ``InstrumentDesign``.
    """

    def __init__(self, name, design, runcard):
        super().__init__(name, runcard)
        self.design = design

    def connect(self):
        self.design.connect()
        self.is_connected = True

    def setup(self):
        self.design.setup()

    def start(self):
        self.design.start()

    def stop(self):
        self.design.stop()

    def disconnect(self):
        self.design.disconnect()
        self.is_connected = False

    def execute_pulse_sequence(self, sequence, nshots=1024, relaxation_time=None, raw_adc=False):
        if relaxation_time is None:
            relaxation_time = self.relaxation_time
        return self.design.play(self.qubits, sequence, nshots=nshots, relaxation_time=relaxation_time, raw_adc=raw_adc)

    def sweep(self, sequence, *sweepers, nshots=1024, relaxation_time=None, average=True):
        if relaxation_time is None:
            relaxation_time = self.relaxation_time
        return self.design.sweep(
            self.qubits, sequence, *sweepers, nshots=nshots, relaxation_time=relaxation_time, average=average
        )

    def set_lo_drive_frequency(self, qubit, freq):
        self.qubits[qubit].drive.local_oscillator.frequency = freq

    def get_lo_drive_frequency(self, qubit):
        return self.qubits[qubit].drive.local_oscillator.frequency

    def set_lo_readout_frequency(self, qubit, freq):
        self.qubits[qubit].readout.local_oscillator.frequency = freq

    def get_lo_readout_frequency(self, qubit):
        return self.qubits[qubit].readout.local_oscillator.frequency

    def set_lo_twpa_frequency(self, qubit, freq):
        self.qubits[qubit].twpa.local_oscillator.frequency = freq

    def get_lo_twpa_frequency(self, qubit):
        return self.qubits[qubit].twpa.local_oscillator.frequency

    def set_lo_twpa_power(self, qubit, power):
        self.qubits[qubit].twpa.local_oscillator.power = power
<<<<<<< HEAD
    
    def get_lo_twpa_power(self, qubit):
        return self.qubits[qubit].twpa.local_oscillator.power
    
=======

>>>>>>> b03a96eb
    def set_attenuation(self, qubit, att):
        raise_error(NotImplementedError, f"{self.name} does not support attenuation.")

    def get_attenuation(self, qubit):
        raise_error(NotImplementedError, f"{self.name} does not support attenuation.")

    def set_gain(self, qubit, gain):
        raise_error(NotImplementedError, f"{self.name} does not support gain.")

    def get_gain(self, qubit):
        raise_error(NotImplementedError, f"{self.name} does not support gain.")

    def set_bias(self, qubit, bias):
        self.qubits[qubit].flux.bias = bias

    def get_bias(self, qubit):
        return self.qubits[qubit].flux.bias<|MERGE_RESOLUTION|>--- conflicted
+++ resolved
@@ -64,14 +64,10 @@
 
     def set_lo_twpa_power(self, qubit, power):
         self.qubits[qubit].twpa.local_oscillator.power = power
-<<<<<<< HEAD
     
     def get_lo_twpa_power(self, qubit):
         return self.qubits[qubit].twpa.local_oscillator.power
     
-=======
-
->>>>>>> b03a96eb
     def set_attenuation(self, qubit, att):
         raise_error(NotImplementedError, f"{self.name} does not support attenuation.")
 
