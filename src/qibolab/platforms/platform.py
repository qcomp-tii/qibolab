--- conflicted
+++ resolved
@@ -1,15 +1,7 @@
-<<<<<<< HEAD
-from dataclasses import dataclass
+from dataclasses import asdict, dataclass
 from enum import Enum, auto
 from typing import Optional
 
-import numpy as np
-=======
-from dataclasses import InitVar, dataclass
-from enum import Enum, auto
-from typing import Optional
-
->>>>>>> f24291d3
 from qibo.config import raise_error
 
 from qibolab.platforms.abstract import AbstractPlatform
@@ -52,37 +44,6 @@
         self.design.disconnect()
         self.is_connected = False
 
-<<<<<<< HEAD
-    def execute_pulse_sequence(self, sequence, **kwargs):
-        options = ExecutionParameters(**kwargs)
-
-        if options.relaxation_time is None:
-            options.relaxation_time = self.relaxation_time
-        if options.fast_reset:
-            options.fast_reset = {
-                qubit.name: self.create_RX_pulse(qubit=qubit.name, start=sequence.finish)
-                for qubit in self.qubits.values()
-                if not qubit.flux_coupler
-            }
-
-        return self.design.play(
-            self.qubits,
-            sequence,
-            options=options,
-        )
-
-    def sweep(self, sequence, *sweepers, **kwargs):
-        options = ExecutionParameters(**kwargs)
-
-        if options.relaxation_time is None:
-            options.relaxation_time = self.relaxation_time
-        if options.fast_reset:
-            options.fast_reset = {
-                qubit.name: self.create_RX_pulse(qubit=qubit.name, start=sequence.finish)
-                for qubit in self.qubits.values()
-                if not qubit.flux_coupler
-            }
-=======
     def execute_pulse_sequence(self, sequence, options, **kwargs):
         """Executes a pulse sequence.
 
@@ -94,9 +55,11 @@
             Readout results acquired by after execution.
         """
         if options.relaxation_time is None:
-            options.relaxation_time = self.relaxation_time
-
-        return self.design.play(self.qubits, options, sequence)
+            kwargs = asdict(options)
+            kwargs["relaxation_time"] = self.relaxation_time
+            options = ExecutionParameters(**kwargs)
+
+        return self.design.play(self.qubits, sequence, options)
 
     def sweep(self, sequence, options, *sweepers, **kwargs):
         """Executes a pulse sequence for different values of sweeped parameters.
@@ -113,19 +76,15 @@
             Readout results acquired by after execution.
         """
         if options.relaxation_time is None:
-            options.relaxation_time = self.relaxation_time
->>>>>>> f24291d3
+            kwargs = asdict(options)
+            kwargs["relaxation_time"] = self.relaxation_time
+            options = ExecutionParameters(**kwargs)
 
         return self.design.sweep(
             self.qubits,
             sequence,
-<<<<<<< HEAD
-            *sweepers,
-            options=options,
-=======
             options,
             *sweepers,
->>>>>>> f24291d3
         )
 
     def set_lo_drive_frequency(self, qubit, freq):
@@ -174,60 +133,48 @@
 class AcquisitionType(Enum):
     """
     Types of data acquisition from hardware.
-<<<<<<< HEAD
-    (SPECTROSCOPY[Weird Zurich mode], INTEGRATION, RAW, DISCRIMINATION)
-=======
 
     SPECTROSCOPY: Zurich Integration mode for RO frequency sweeps,
     INTEGRATION: Demodulate and integrate the waveform,
     RAW: Acquire the waveform as it is,
     DISCRIMINATION: Demodulate, integrate the waveform and discriminate among states based on the voltages
 
->>>>>>> f24291d3
     """
 
     RAW = auto()
     INTEGRATION = auto()
+    SPECTROSCOPY = auto()
     DISCRIMINATION = auto()
 
 
 class AveragingMode(Enum):
     """
     Types of data averaging from hardware.
-<<<<<<< HEAD
-    (CYLIC[True averaging], SINGLESHOT[False averaging], [SEQUENTIAL, bad averaging])
-=======
 
     CYLIC: Better averaging for noise,
     SINGLESHOT: False averaging,
     [SEQUENTIAL: Worse averaging for noise]
 
->>>>>>> f24291d3
     """
 
     CYCLIC = auto()
     SINGLESHOT = auto()
 
 
-<<<<<<< HEAD
-@dataclass
-class ExecutionParameters:
-    """Data structure to deal with execution parameters
-
-    :nshots: Number of shots per point on the experiment
-    :relaxation_time: Relaxation time for the qubit
-    :fast_reset: Enable or disable fast reset
-    :sim_time: Time for the simulation execution
-    :acquisition_type: Data acquisition mode
-    :averaging_mode: Data averaging mode
-    """
-
-    nshots: Optional[int] = 1024
-    relaxation_time: Optional[np.uint32] = 100e-9
-    fast_reset: bool = False
-    acquisition_type: AcquisitionType = AcquisitionType.DISCRIMINATION
-    averaging_mode: AveragingMode = AveragingMode.SINGLESHOT
-=======
+RESULTS_TYPE = {
+    AveragingMode.CYCLIC: {
+        AcquisitionType.INTEGRATION: AveragedIntegratedResults,
+        AcquisitionType.RAW: AveragedRawWaveformResults,
+        AcquisitionType.DISCRIMINATION: AveragedStateResults,
+    },
+    AveragingMode.SINGLESHOT: {
+        AcquisitionType.INTEGRATION: IntegratedResults,
+        AcquisitionType.RAW: RawWaveformResults,
+        AcquisitionType.DISCRIMINATION: StateResults,
+    },
+}
+
+
 @dataclass(frozen=True)
 class ExecutionParameters:
     """Data structure to deal with execution parameters
@@ -246,27 +193,13 @@
     acquisition_type: AcquisitionType = AcquisitionType.DISCRIMINATION
     averaging_mode: AveragingMode = AveragingMode.SINGLESHOT
 
-    def __post_init__(self):
-        if not isinstance(self.acquisition_type, AcquisitionType):
-            raise TypeError("acquisition_type is not valid")
-        if not isinstance(self.averaging_mode, AveragingMode):
-            raise TypeError("averaging mode is not valid")
+    # def __post_init__(self):
+    #     if not isinstance(self.acquisition_type, AcquisitionType):
+    #         raise TypeError("acquisition_type is not valid")
+    #     if not isinstance(self.averaging_mode, AveragingMode):
+    #         raise TypeError("averaging mode is not valid")
 
     @property
     def results_type(self):
         """Returns corresponding results class"""
-        return RESULTS_TYPE[self.averaging_mode][self.acquisition_type]
-
-    RESULTS_TYPE = {
-        AveragingMode.CYCLIC: {
-            AcquisitionType.INTEGRATION: AveragedIntegratedResults,
-            AcquisitionType.RAW: AveragedRawWaveformResults,
-            AcquisitionType.DISCRIMINATION: AveragedStateResults,
-        },
-        AveragingMode.SINGLESHOT: {
-            AcquisitionType.INTEGRATION: IntegratedResults,
-            AcquisitionType.RAW: RawWaveformResults,
-            AcquisitionType.DISCRIMINATION: StateResults,
-        },
-    }
->>>>>>> f24291d3
+        return RESULTS_TYPE[self.averaging_mode][self.acquisition_type]