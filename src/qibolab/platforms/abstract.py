--- conflicted
+++ resolved
@@ -332,102 +332,6 @@
     def disconnect(self):
         """Disconnects to instruments."""
 
-<<<<<<< HEAD
-=======
-    def transpile(self, circuit: Circuit):
-        """Transforms a circuit to pulse sequence.
-
-        Args:
-            circuit (qibo.models.Circuit): Qibo circuit that respects the platform's
-                connectivity and native gates.
-
-        Returns:
-            sequence (qibolab.pulses.PulseSequence): Pulse sequence that implements the
-                circuit on the qubit.
-        """
-        sequence = PulseSequence()
-        virtual_z_phases = defaultdict(int)
-
-        # keep track of gates that were already added to avoid adding them twice
-        already_processed = set()
-        # process circuit gates
-        for moment in circuit.queue.moments:
-            moment_start = sequence.finish
-            for gate in moment:
-                if isinstance(gate, gates.I) or gate is None or gate in already_processed:
-                    pass
-
-                elif isinstance(gate, gates.Z):
-                    qubit = gate.target_qubits[0]
-                    virtual_z_phases[qubit] += np.pi
-
-                elif isinstance(gate, gates.RZ):
-                    qubit = gate.target_qubits[0]
-                    virtual_z_phases[qubit] += gate.parameters[0]
-
-                elif isinstance(gate, gates.U3):
-                    qubit = gate.target_qubits[0]
-                    # Transform gate to U3 and add pi/2-pulses
-                    theta, phi, lam = gate.parameters
-                    # apply RZ(lam)
-                    virtual_z_phases[qubit] += lam
-                    # Fetch pi/2 pulse from calibration
-                    RX90_pulse_1 = self.create_RX90_pulse(
-                        qubit,
-                        start=max(sequence.get_qubit_pulses(qubit).finish, moment_start),
-                        relative_phase=virtual_z_phases[qubit],
-                    )
-                    # apply RX(pi/2)
-                    sequence.add(RX90_pulse_1)
-                    # apply RZ(theta)
-                    virtual_z_phases[qubit] += theta
-                    # Fetch pi/2 pulse from calibration
-                    RX90_pulse_2 = self.create_RX90_pulse(
-                        qubit, start=RX90_pulse_1.finish, relative_phase=virtual_z_phases[qubit] - np.pi
-                    )
-                    # apply RX(-pi/2)
-                    sequence.add(RX90_pulse_2)
-                    # apply RZ(phi)
-                    virtual_z_phases[qubit] += phi
-
-                elif isinstance(gate, gates.M):
-                    # Add measurement pulse
-                    measurement_start = max(sequence.get_qubit_pulses(*gate.target_qubits).finish, moment_start)
-                    gate.pulses = ()
-                    for qubit in gate.target_qubits:
-                        MZ_pulse = self.create_MZ_pulse(qubit, start=measurement_start)
-                        sequence.add(MZ_pulse)
-                        gate.pulses = (*gate.pulses, MZ_pulse.serial)
-
-                elif isinstance(gate, gates.CZ):
-                    # create CZ pulse sequence with start time = 0
-                    cz_sequence, cz_virtual_z_phases = self.create_CZ_pulse_sequence(gate.qubits)
-
-                    # determine the right start time based on the availability of the qubits involved
-                    cz_qubits = {*cz_sequence.qubits, *gate.qubits}
-                    cz_start = max(sequence.get_qubit_pulses(*cz_qubits).finish, moment_start)
-
-                    # shift the pulses
-                    for pulse in cz_sequence.pulses:
-                        pulse.start += cz_start
-
-                    # add pulses to the sequence
-                    sequence.add(cz_sequence)
-
-                    # update z_phases registers
-                    for qubit in cz_virtual_z_phases:
-                        virtual_z_phases[qubit] += cz_virtual_z_phases[qubit]
-
-                else:  # pragma: no cover
-                    raise_error(
-                        NotImplementedError,
-                        f"Transpilation of {gate.__class__.__name__} gate has not been implemented yet.",
-                    )
-
-                already_processed.add(gate)
-        return sequence
-
->>>>>>> 59a77487
     @abstractmethod
     def execute_pulse_sequence(self, sequence, nshots=1024, relaxation_time=None, raw_adc=False):
         """Executes a pulse sequence.
