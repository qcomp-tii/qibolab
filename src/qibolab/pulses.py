--- conflicted
+++ resolved
@@ -101,7 +101,7 @@
         pulse (Pulse): the pulse associated with it. Its parameters are used to generate pulse waveforms.
     """
 
-    SAMPLING_RATE = 2e9  # 1e9  # 1GSaPS
+    SAMPLING_RATE = 1e9  # 1e9  # 1GSaPS
     pulse = None
 
     @property
@@ -1652,56 +1652,6 @@
                 vertical_lines.append(pulse.start)
                 vertical_lines.append(pulse.finish)
 
-<<<<<<< HEAD
-            for n, channel in enumerate(self.channels):
-                channel_pulses = self.get_channel_pulses(channel)
-                ax = plt.subplot(gs[n])
-                ax.axis([0, self.finish, -1, 1])
-                for pulse in channel_pulses:
-                    if isinstance(pulse, SplitPulse):
-                        num_samples = int(pulse.duration / 1e9 * PulseShape.SAMPLING_RATE)
-                        time = pulse.window_start + np.arange(num_samples) / PulseShape.SAMPLING_RATE * 1e9
-                        ax.plot(
-                            time,
-                            pulse.shape.modulated_waveform_q.data[
-                                pulse.window_start - pulse.start : pulse.window_finish - pulse.start
-                            ],
-                            c="lightgrey",
-                        )
-                        ax.plot(
-                            time,
-                            pulse.shape.modulated_waveform_i.data[
-                                pulse.window_start - pulse.start : pulse.window_finish - pulse.start
-                            ],
-                            c=f"C{str(n)}",
-                        )
-                        ax.plot(
-                            time,
-                            pulse.shape.envelope_waveform_i.data[
-                                pulse.window_start - pulse.start : pulse.window_finish - pulse.start
-                            ],
-                            c=f"C{str(n)}",
-                        )
-                        ax.plot(
-                            time,
-                            -pulse.shape.envelope_waveform_i.data[
-                                pulse.window_start - pulse.start : pulse.window_finish - pulse.start
-                            ],
-                            c=f"C{str(n)}",
-                        )
-                    else:
-                        num_samples = int(pulse.duration / 1e9 * PulseShape.SAMPLING_RATE)
-                        time = pulse.start + np.arange(num_samples) / PulseShape.SAMPLING_RATE * 1e9
-                        ax.plot(time, pulse.shape.modulated_waveform_q.data, c="lightgrey")
-                        ax.plot(time, pulse.shape.modulated_waveform_i.data, c=f"C{str(n)}")
-                        ax.plot(time, pulse.shape.envelope_waveform_i.data, c=f"C{str(n)}")
-                        ax.plot(time, -pulse.shape.envelope_waveform_i.data, c=f"C{str(n)}")
-                    # TODO: if they overlap use different shades
-                    ax.axhline(0, c="dimgrey")
-                    ax.set_ylabel(f"channel {channel}")
-                    for vl in vertical_lines:
-                        ax.axvline(vl, c="slategrey", linestyle="--")
-=======
             n = -1
             for qubit in self.qubits:
                 qubit_pulses = self.get_qubit_pulses(qubit)
@@ -1709,7 +1659,6 @@
                     n += 1
                     channel_pulses = qubit_pulses.get_channel_pulses(channel)
                     ax = plt.subplot(gs[n])
->>>>>>> 7a2d4c0d
                     ax.axis([0, self.finish, -1, 1])
                     for pulse in channel_pulses:
                         if isinstance(pulse, SplitPulse):
