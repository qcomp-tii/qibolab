--- conflicted
+++ resolved
@@ -1,9 +1,5 @@
-<<<<<<< HEAD
-from typing import Dict, List
-=======
 from dataclasses import dataclass
-from typing import Dict, List, Optional, Union
->>>>>>> 4730fdff
+from typing import Dict, List, Optional
 
 import numpy as np
 from qibo.config import log
