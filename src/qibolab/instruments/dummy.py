--- conflicted
+++ resolved
@@ -11,6 +11,8 @@
 from qibolab.pulses import PulseSequence, PulseType
 from qibolab.result import IntegratedResults, SampleResults
 from qibolab.sweeper import Parameter, Sweeper
+
+SAMPLING_RATE = 2  # (GSamples/s) Takes into account the ns for duration
 
 
 class DummyInstrument(AbstractInstrument):
@@ -42,48 +44,18 @@
         log.info("Disconnecting dummy instrument.")
 
     def play(self, qubits: Dict[Union[str, int], Qubit], sequence: PulseSequence, options: ExecutionParameters):
-        ro_pulses = {pulse.qubit: pulse.serial for pulse in sequence.ro_pulses}
+        expts = 1 if options.averaging_mode is AveragingMode.CYCLIC else options.nshots
 
-        expts = 1 if options.averaging_mode is AveragingMode.CYCLIC else options.nshots
         results = {}
         for ro_pulse in sequence.ro_pulses:
             if options.acquisition_type is AcquisitionType.DISCRIMINATION:
-<<<<<<< HEAD
-                samples = (
-                    np.random.rand(1) if options.averaging_mode is AveragingMode.CYCLIC else np.random.rand(nshots)
-                )
-                results[qubit] = results[serial] = options.results_type(samples)
-
+                values = np.random.rand(expts)
             if options.acquisition_type is AcquisitionType.RAW:
-                SAMPLING_RATE = 2  # Takes into account the ns for duration
-                samples = int(sequence.ro_pulses[qubit].duration * SAMPLING_RATE)
-
-                i = (
-                    np.random.rand(samples)
-                    if options.averaging_mode is AveragingMode.CYCLIC
-                    else np.random.rand(nshots)
-                )
-                q = (
-                    np.random.rand(samples)
-                    if options.averaging_mode is AveragingMode.CYCLIC
-                    else np.random.rand(nshots)
-                )
-                exp_res = i + 1j * q
-                results[qubit] = results[serial] = options.results_type(data=exp_res)
-
+                samples = int(ro_pulse.duration * SAMPLING_RATE)
+                values = np.random.rand(samples * expts) * 100 + 1j * np.random.rand(samples * expts) * 100
             if options.acquisition_type is AcquisitionType.INTEGRATION:
-                i = np.random.rand(1) if options.averaging_mode is AveragingMode.CYCLIC else np.random.rand(nshots)
-                q = np.random.rand(1) if options.averaging_mode is AveragingMode.CYCLIC else np.random.rand(nshots)
-                exp_res = i + 1j * q
-                results[qubit] = results[serial] = options.results_type(data=exp_res)
-
-            # results[qubit] = results[serial] = ExecutionResults.from_components(i, q, shots)
-=======
-                values = np.random.rand(expts)
-            else:
                 values = np.random.rand(expts) * 100 + 1j * np.random.rand(expts) * 100
             results[ro_pulse.qubit] = results[ro_pulse.serial] = options.results_type(values)
->>>>>>> a599db4c
 
         return results
 
@@ -105,7 +77,10 @@
         for ro_pulse in sequence.ro_pulses:
             if options.acquisition_type is AcquisitionType.DISCRIMINATION:
                 values = np.random.rand(expts)
-            else:
+            if options.acquisition_type is AcquisitionType.RAW:
+                samples = int(ro_pulse.duration * SAMPLING_RATE)
+                values = np.random.rand(samples * expts) * 100 + 1j * np.random.rand(samples * expts) * 100
+            if options.acquisition_type is AcquisitionType.INTEGRATION:
                 values = np.random.rand(expts) * 100 + 1j * np.random.rand(expts) * 100
             results[ro_pulse.qubit] = results[ro_pulse.serial] = options.results_type(values)
 
