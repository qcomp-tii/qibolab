"""ERAsynth drivers.

Supports the ERAsynth ++.

https://qcodes.github.io/Qcodes_contrib_drivers/_modules/qcodes_contrib_drivers/drivers/ERAInstruments/erasynth.html#ERASynthBase.clear_read_buffer
"""

import json
import time

import requests
from qcodes_contrib_drivers.drivers.ERAInstruments import ERASynthPlusPlus

from qibolab.instruments.abstract import InstrumentException, LocalOscillator


class ERA(LocalOscillator):
    def __init__(self, name, address, ethernet=True, reference_clock_source="internal"):
        super().__init__(name, address)
        self.device: ERASynthPlusPlus = None
        self._power: int = None
        self._frequency: int = None
        self.ethernet = ethernet
        self._device_parameters = {}
        self.reference_clock_source = reference_clock_source

    @property
    def frequency(self):
<<<<<<< HEAD
=======
        if self.is_connected:
            if self.ethernet:
                return int(self._get("frequency"))
            else:
                return self.device.get("frequency")
>>>>>>> fa55bfeb
        return self._frequency

    @frequency.setter
    def frequency(self, x):
        self._frequency = x
        if self.is_connected:
            self._set_device_parameter("frequency", x)

    @property
    def power(self):
<<<<<<< HEAD
=======
        if self.is_connected:
            if self.ethernet:
                return float(self._get("amplitude"))
            else:
                return self.device.get("power")
>>>>>>> fa55bfeb
        return self._power

    @power.setter
    def power(self, x):
        self._power = x
        if self.is_connected:
            self._set_device_parameter("power", x)

    def connect(self):
        """
        Connects to the instrument using the IP address set in the runcard.
        """
        if not self.is_connected:
            for attempt in range(3):
                try:
                    if not self.ethernet:
                        self.device = ERASynthPlusPlus(f"{self.name}", f"TCPIP::{self.address}::INSTR")
                    else:
                        self._post("readAll", 1)
                        self._post("readDiagnostic", 0)
                    self.is_connected = True
                    break
                except KeyError as exc:
                    print(f"Unable to connect:\n{str(exc)}\nRetrying...")
                    self.name += "_" + str(attempt)
                except Exception as exc:
                    print(f"Unable to connect:\n{str(exc)}\nRetrying...")
            if not self.is_connected:
                raise InstrumentException(self, f"Unable to connect to {self.name}")
        else:
            raise Exception("There is an open connection to the instrument already")
        # set proper frequency and power if they were changed before connecting
        if self._frequency is not None:
            self._set_device_parameter("frequency", self._frequency)
        if self._power is not None:
            self._set_device_parameter("power", self._power)

    def _set_device_parameter(self, parameter: str, value):
        """Sets a parameter of the instrument, if it changed from the last stored in the cache.

        Args:
            parameter: str = The parameter to be cached and set.
            value = The value to set the paramter.
        Raises:
            Exception = If attempting to set a parameter without a connection to the instrument.
        """
        if not (parameter in self._device_parameters and self._device_parameters[parameter] == value):
            if self.is_connected:
                if not self.ethernet:
                    if not hasattr(self.device, parameter):
                        raise Exception(f"The instrument {self.name} does not have parameter {parameter}")
                    self.device.set(parameter, value)
                else:
                    if parameter == "power":
                        self._post("amplitude", float(value))
                    elif parameter == "frequency":
                        self._post("frequency", int(value))
                self._device_parameters[parameter] = value
            else:
                raise Exception(f"Attempting to set {parameter} without a connection to the instrument")

    def _erase_device_parameters_cache(self):
        """Erases the cache of the instrument parameters."""
        self._device_parameters = {}

    def setup(self, frequency=None, power=None, **kwargs):
        """Configures the instrument.

        A connection to the instrument needs to be established beforehand.
        Args:
            **kwargs: dict = A dictionary of settings loaded from the runcard:
                kwargs["power"]
                kwargs["frequency"]
        Raises:
            Exception = If attempting to set a parameter without a connection to the instrument.
        """
        if frequency is None:
            frequency = self.frequency
        if power is None:
            power = self.power

        if self.is_connected:
            # Load settings
            self.power = power
            self.frequency = frequency
<<<<<<< HEAD
=======

            if not "reference_clock_source" in kwargs:
                kwargs["reference_clock_source"] = self.reference_clock_source
            if not self.ethernet:
                if kwargs["reference_clock_source"] == "internal":
                    self.device.ref_osc_source("int")
                elif kwargs["reference_clock_source"] == "external":
                    self.device.ref_osc_source("ext")
                else:
                    raise Exception(f"Invalid reference clock source {kwargs['reference_clock_source']}")
            else:
                self._post("rfoutput", 0)
>>>>>>> fa55bfeb

            if "reference_clock_source" in kwargs:
                if not self.ethernet:
                    if kwargs["reference_clock_source"] == "internal":
                        self.device.ref_osc_source("int")
                    elif kwargs["reference_clock_source"] == "external":
                        self.device.ref_osc_source("ext")
                    else:
                        raise Exception(f"Invalid reference clock source {kwargs['reference_clock_source']}")
                else:
                    self._post("rfoutput", 0)

                    if kwargs["reference_clock_source"] == "internal":
                        self._post("reference_int_ext", 0)
                    elif kwargs["reference_clock_source"] == "external":
                        self._post("reference_int_ext", 1)
                    else:
                        raise Exception(f"Invalid reference clock source {kwargs['reference_clock_source']}")
        else:
            raise Exception("There is no connection to the instrument")

    def start(self):
        self.on()

    def stop(self):
        self.off()

    def disconnect(self):
        if self.is_connected:
            self.is_connected = False

    def __del__(self):
        self.disconnect()

    def on(self):
        if not self.ethernet:
            self.device.on()
        else:
            self._post("rfoutput", 1)

    def off(self):
        if not self.ethernet:
            self.device.off()
        else:
            self._post("rfoutput", 0)

    def close(self):
        self.is_connected = False

    def _post(self, name, value):
        """
        Post a value to the instrument's web server.

        Try to post three times, waiting for 0.1 seconds between each attempt.

        Args:
            name: str = The name of the value to post.
            value: str = The value to post.
        """
        value = str(value)
        for _ in range(3):
            response = requests.post(f"http://{self.address}/", data={name: value}, timeout=1)
            if response.status_code == 200:
                return True
            else:
                time.sleep(0.1)
        raise InstrumentException(self, f"Unable to post {name}={value} to {self.name}")

    def _get(self, name):
        """
        Get a value from the instrument's web server.

        Try to get three times, waiting for 0.1 seconds between each attempt.

        Args:
            name: str = The name of the value to get.
        """
        for _ in range(3):
            response = requests.post(f"http://{self.address}/", params={"readAll": 1}, timeout=1)

            if response.status_code == 200:
                # reponse.text is a dictonary in string format, convert it to a dictonary
                return json.loads(response.text)[name]
            else:
                time.sleep(0.1)
        raise InstrumentException(self, f"Unable to get {name} from {self.name}")<|MERGE_RESOLUTION|>--- conflicted
+++ resolved
@@ -26,14 +26,11 @@
 
     @property
     def frequency(self):
-<<<<<<< HEAD
-=======
         if self.is_connected:
             if self.ethernet:
                 return int(self._get("frequency"))
             else:
                 return self.device.get("frequency")
->>>>>>> fa55bfeb
         return self._frequency
 
     @frequency.setter
@@ -44,14 +41,11 @@
 
     @property
     def power(self):
-<<<<<<< HEAD
-=======
         if self.is_connected:
             if self.ethernet:
                 return float(self._get("amplitude"))
             else:
                 return self.device.get("power")
->>>>>>> fa55bfeb
         return self._power
 
     @power.setter
@@ -137,8 +131,6 @@
             # Load settings
             self.power = power
             self.frequency = frequency
-<<<<<<< HEAD
-=======
 
             if not "reference_clock_source" in kwargs:
                 kwargs["reference_clock_source"] = self.reference_clock_source
@@ -151,25 +143,13 @@
                     raise Exception(f"Invalid reference clock source {kwargs['reference_clock_source']}")
             else:
                 self._post("rfoutput", 0)
->>>>>>> fa55bfeb
-
-            if "reference_clock_source" in kwargs:
-                if not self.ethernet:
-                    if kwargs["reference_clock_source"] == "internal":
-                        self.device.ref_osc_source("int")
-                    elif kwargs["reference_clock_source"] == "external":
-                        self.device.ref_osc_source("ext")
-                    else:
-                        raise Exception(f"Invalid reference clock source {kwargs['reference_clock_source']}")
+
+                if kwargs["reference_clock_source"] == "internal":
+                    self._post("reference_int_ext", 0)
+                elif kwargs["reference_clock_source"] == "external":
+                    self._post("reference_int_ext", 1)
                 else:
-                    self._post("rfoutput", 0)
-
-                    if kwargs["reference_clock_source"] == "internal":
-                        self._post("reference_int_ext", 0)
-                    elif kwargs["reference_clock_source"] == "external":
-                        self._post("reference_int_ext", 1)
-                    else:
-                        raise Exception(f"Invalid reference clock source {kwargs['reference_clock_source']}")
+                    raise Exception(f"Invalid reference clock source {kwargs['reference_clock_source']}")
         else:
             raise Exception("There is no connection to the instrument")
 
