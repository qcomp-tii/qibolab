--- conflicted
+++ resolved
@@ -22,17 +22,10 @@
 from qibolab.result import (
     AveragedIntegratedResults,
     AveragedRawWaveformResults,
-<<<<<<< HEAD
-    AveragedStateResults,
-    IntegratedResults,
-    RawWaveformResults,
-    StateResults,
-=======
     AveragedSampleResults,
     IntegratedResults,
     RawWaveformResults,
     SampleResults,
->>>>>>> 1a00c690
 )
 from qibolab.sweeper import Parameter
 
@@ -525,13 +518,8 @@
         shots = handles.get(f"{self.serial}_shots").fetch_all().astype(int)
         if self.average:
             # TODO: calculate std
-<<<<<<< HEAD
-            return AveragedStateResults(shots)
-        return StateResults(shots)
-=======
             return AveragedSampleResults(shots)
         return SampleResults(shots)
->>>>>>> 1a00c690
 
 
 class QMPulse:
