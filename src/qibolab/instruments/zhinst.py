--- conflicted
+++ resolved
@@ -115,13 +115,8 @@
         # Test this when we have pulses that use it
         return sampled_pulse_complex(
             uid=(f"{pulse_type}_{pulse.qubit}_"),
-<<<<<<< HEAD
             samples=pulse.envelope_waveform_i(SAMPLING_RATE).data
             + (1j * pulse.envelope_waveform_q(SAMPLING_RATE).data),
-=======
-            samples=pulse.envelope_waveform_i.data
-            + (1j * pulse.envelope_waveform_q.data),
->>>>>>> c6f41c2a
             can_compress=True,
         )
 
