import laboneq.simple as lo
import matplotlib.pyplot as plt
import numpy as np
import yaml

from qibolab.instruments.abstract import AbstractInstrument, InstrumentException
from qibolab.pulses import PulseSequence, PulseType, Pulse
from qibolab.result import ExecutionResults

# TODO: Pulses timing
# TODO: se.finish and play with this for pulses
# TODO: Add return clasified states.

# TODO: Sweeps on Amplitude and not on range, but change it on top on them

# TODO: Simulation
# session = Session(device_setup=device_setup)
# session.connect(do_emulation=use_emulation)

# my_results = session.run(exp, do_simulation=True)

# TODO: Add/Check for loops for multiple qubits


# TODO: Adapt( dont think I need it i I use lo.pulse_library)
class ZhPulse:
    def __init__(self, pulse):
        self.pulse = pulse
        self.signal = f"{pulse.type.name.lower()}{pulse.qubit}"
        self.operation = pulse.serial
        self.zhpulse = self.select_pulse(pulse, pulse.type.name.lower())
        self.relative_phase = pulse.relative_phase / (2 * np.pi)

        # Stores the baking object (for pulses that need 1ns resolution)
        self.baked = None
        self.baked_amplitude = None

        self.shot = None
        self.I_st = None
        self.Q_st = None
        self.shots = None
        self.threshold = None
<<<<<<< HEAD
        
    def bake(self, config):
        pass
        
    def select_pulse(self, pulse, type):
        if str(pulse.shape) == "Rectangular()":
            Zh_Pulse = lo.pulse_library.const(
                            uid=(f"{type}_{pulse.qubit}_"),
                            length=round(pulse.duration * 1e-9, 9),
                            amplitude=pulse.amplitude,
                        )
        elif "Gaussian" in str(pulse.shape):
            sigma = pulse.shape.rel_sigma
            Zh_Pulse = lo.pulse_library.gaussian(
                            uid=(f"{type}_{pulse.qubit}_"),
                            length=round(pulse.duration * 1e-9, 9),
                            amplitude=pulse.amplitude,
                            sigma=2 / sigma,
                        )
        elif "Drag" in str(pulse.shape):
            sigma = pulse.shape.rel_sigma
            beta = pulse.shape.beta
            Zh_Pulse = lo.pulse_library.drag(
                            uid=(f"{type}_{pulse.qubit}_"),
                            length=round(pulse.duration * 1e-9, 9),
                            amplitude=pulse.amplitude,
                            sigma=2 / sigma,
                            beta = beta,
                        )
        return Zh_Pulse
    
=======
        self.cos = None
        self.sin = None

        def bake(self, config):
            pass


>>>>>>> 56096442
# TODO: Adapt
class ZhSequence(list):
    def __init__(self, *args, **kwargs):
        super().__init__(*args, **kwargs)
        # keep track of readout pulses for registering outputs
        self.ro_pulses = []
        # map from qibolab pulses to ZhPulses (useful when sweeping)
        self.pulse_to_zhpulse = {}

    def add(self, pulse):
        # if not isinstance(pulse, Pulse):
        #     raise_error(TypeError, f"Pulse {pulse} has invalid type {type(pulse)}.")
        
        zhpulse = ZhPulse(pulse)
        
        self.pulse_to_zhpulse[pulse.serial] = zhpulse
        if pulse.type.name == "READOUT":
            self.ro_pulses.append(zhpulse)
        super().append(zhpulse)
        return zhpulse


class Zurich(AbstractInstrument):
    def __init__(self, name, descriptor, use_emulation=False):
        self.name = name
        self.descriptor = descriptor
        self.emulation = use_emulation

        self.is_connected = False

        self.time_of_flight = 0
        self.smearing = 0

    def connect(self):
        if not self.is_connected:
            for attempt in range(3):
                try:
                    # self.session = lo.Session(self.Zsetup)
                    # self.device = self.session.connect(self.address)
                    self.device_setup = lo.DeviceSetup.from_descriptor(
                        yaml_text=self.descriptor,
                        server_host="localhost",
                        server_port="8004",
                        setup_name=self.name,
                    )
                    self.session = lo.Session(self.device_setup)
                    self.device = self.session.connect(do_emulation=self.emulation)
                    # self.device.reset()
                    self.is_connected = True
                    break
                except Exception as exc:
                    print(f"Unable to connect:\n{str(exc)}\nRetrying...")
            if not self.is_connected:
                raise InstrumentException(self, f"Unable to connect to {self.name}")

    # FIXME: What are these for ???
    def start(self):
        pass

    def stop(self):
        pass

    def disconnect(self):
        if self.is_connected:
            self.device = self.session.disconnect()
            self.is_connected = False
        else:
            print(f"Already disconnected")

    def setup(self, qubits, relaxation_time=0, time_of_flight=0, smearing=0, **_kwargs):
        self.relaxation_time = relaxation_time
        self.time_of_flight = time_of_flight
        self.smearing = smearing

        self.signal_map = {}
        self.calibration = lo.Calibration()

        for qubit in qubits.values():
            if qubit.flux:
                self.register_flux_line(qubit)

    def register_flux_line(self, qubit):
        """Registers qubit flux line to calibration and signal map."""
        q = qubit.name
        self.signal_map[f"flux{q}"] = self.device_setup.logical_signal_groups[f"q{q}"].logical_signals["flux_line"]
        self.calibration[f"/logical_signal_groups/q{q}/flux_line"] = lo.SignalCalibration(
            range=qubit.flux.power_range, port_delay=0, delay_signal=0, voltage_offset=qubit.flux.offset
        )

    def compile_exp(self, exp):
        self.exp = self.session.compile(exp)

    def run_exp(self):
        self.results = self.session.run(self.exp)

    def run_seq(self):
        # Compiler settings required for active reset and multiplex.
        compiler_settings = {
            "SHFSG_FORCE_COMMAND_TABLE": True,
            "SHFSG_MIN_PLAYWAVE_HINT": 32,
            "SHFSG_MIN_PLAYZERO_HINT": 32,
        }

        self.exp = self.session.compile(self.experiment, compiler_settings=compiler_settings)

        self.exp = self.session.compile(self.experiment)
        self.results = self.session.run(self.exp, self.emulation)

    def play(self, qubits, sequence, nshots, relaxation_time):
        if relaxation_time is None:
<<<<<<< HEAD
            self.relaxation_time = 10.e-6
=======
            self.relaxation_time = 10.0 - 6
>>>>>>> 56096442
        else:
            self.relaxation_time = relaxation_time

        self.sequences_to_ZurichPulses(sequence)
        self.create_exp()
        self.run_seq()

        results = {}
        for j in range(len(self.sequences)):
            spec_res = self.results.get_data(f"sequence_{j}")
            i = spec_res.real
            q = spec_res.imag

        shots = 1024
        results[self.sequence_readout[0].qubit] = ExecutionResults.from_components(i, q, shots)

        return results
<<<<<<< HEAD
    
    
    def select_pulse(self, pulse, type, order):
        if str(pulse.shape) == "Rectangular()":
            Zh_Pulse = lo.pulse_library.const(
                            uid=(f"{type}_{pulse.qubit}_" + str(order[0]) + "_" + str(order[1])),
                            length=round(pulse.duration * 1e-9, 9),
                            amplitude=pulse.amplitude,
                        )
        elif "Gaussian" in str(pulse.shape):
            sigma = pulse.shape.rel_sigma
            Zh_Pulse = lo.pulse_library.gaussian(
                            uid=(f"{type}_{pulse.qubit}_" + str(order[0]) + "_" + str(order[1])),
                            length=round(pulse.duration * 1e-9, 9),
                            amplitude=pulse.amplitude,
                            sigma=2 / sigma,
                        )
=======

    def select_pulse(pulse, type, iter):
        if str(pulse.shape) == "Rectangular()":
            Zh_Pulse = lo.pulse_library.const(
                uid=(f"{type}_{pulse.qubit}_" + str(iter[0]) + "_" + str(iter[1])),
                length=round(pulse.duration * 1e-9, 9),
                amplitude=pulse.amplitude,
            )
        elif "Gaussian" in str(pulse.shape):
            sigma = pulse.shape.rel_sigma
            Zh_Pulse = lo.pulse_library.gaussian(
                uid=(f"{type}_{pulse.qubit}_" + str(iter[0]) + "_" + str(iter[1])),
                length=round(pulse.duration * 1e-9, 9),
                amplitude=pulse.amplitude,
                sigma=2 / sigma,
            )
>>>>>>> 56096442
        elif "Drag" in str(pulse.shape):
            sigma = pulse.shape.rel_sigma
            beta = pulse.shape.beta
            Zh_Pulse = lo.pulse_library.drag(
<<<<<<< HEAD
                            uid=(f"{type}_{pulse.qubit}_" + str(order[0]) + "_" + str(order[1])),
                            length=round(pulse.duration * 1e-9, 9),
                            amplitude=pulse.amplitude,
                            sigma=2 / sigma,
                            beta = beta,
                        )
        return Zh_Pulse
    
    def sequence_zh(self, sequence):
        Zhsequence = {}
        l, i, j, k, m, r = 0,0,0,0,0,0
        for pulse in sequence:
            Zhsequence[pulse.serial] = ZhPulse(pulse)
        self.sequence = Zhsequence

    # def register_pulse(self, pulse):
    #     Zhsequence = {}
    #     l, i, j, k, m, r = 0,0,0,0,0,0
    #     if pulse.type is PulseType.DRIVE:
    #         Zhsequence.append(self.select_pulse(pulse, "Drive", order = [l,i]))
    #         ZhPulse(pulse)
    #         i += 1
    #     elif pulse.type is PulseType.READOUT:
    #         Zhsequence.append(self.select_pulse(pulse, "Readout", order = [l,j]))
    #         j += 1
    #     elif pulse.type is PulseType.FLUX:
    #         Zhsequence.append(self.select_pulse(pulse, "Flux", order = [l,k]))
    #         k += 1
    #     elif pulse.type is PulseType.BIAS:
    #         Zhsequence.append(self.select_pulse(pulse, "Bias", order = [l,m]))
    #         m += 1
    #     elif pulse.type is PulseType.FLUX_COUPLER:
    #         Zhsequence.append(self.select_pulse(pulse, "Flux_Coupler", order = [l,r]))
    #         r += 1
    #     l += 1
        
                    
                    







=======
                uid=(f"{type}_{pulse.qubit}_" + str(iter[0]) + "_" + str(iter[1])),
                length=round(pulse.duration * 1e-9, 9),
                amplitude=pulse.amplitude,
                sigma=2 / sigma,
                beta=beta,
            )
        return Zh_Pulse

    def register_pulse(self, pulse):
        l = i = j = k = m = 0
        if pulse.serial not in pulses:
            if pulse.type is PulseType.DRIVE:
                ZhSequence.add(self.select_pulse(pulse, "Drive", iter=[l, i]))
                i += 1
            elif pulse.type is PulseType.READOUT:
                ZhSequence.add(self.select_pulse(pulse, "Readout", iter=[l, j]))
                j += 1
            elif pulse.type is PulseType.FLUX:
                ZhSequence.add(self.select_pulse(pulse, "Flux", iter=[l, k]))
                k += 1
            elif pulse.type is PulseType.FLUX_COUPLER:
                ZhSequence.add(self.select_pulse(pulse, "Flux_Coupler", iter=[l, m]))
                m += 1
            l += 1
>>>>>>> 56096442

    def def_calibration(self):
        self.calib = lo.Calibration()

        for it in range(len(self.qubits)):
            qubit = self.qubits[it]

            self.calib[f"/logical_signal_groups/q{qubit}/measure_line"] = lo.SignalCalibration(
                oscillator=lo.Oscillator(
                    frequency=self.instruments["shfqc_qa"]["settings"][f"if_frequency_{qubit}"],
                    # modulation_type=lo.ModulationType.HARDWARE,
                    modulation_type=lo.ModulationType.SOFTWARE,
                ),
                local_oscillator=lo.Oscillator(
                    frequency=self.instruments["shfqc_qa"]["settings"]["lo_frequency"],
                ),
                range=self.instruments["shfqc_qa"]["settings"]["output_range"],
                # port_delay=self.settings["readout_delay"],
            )
            self.calib[f"/logical_signal_groups/q{qubit}/acquire_line"] = lo.SignalCalibration(
                oscillator=lo.Oscillator(
                    frequency=self.instruments["shfqc_qa"]["settings"][f"if_frequency_{qubit}"],
                    modulation_type=lo.ModulationType.SOFTWARE,
                ),
                local_oscillator=lo.Oscillator(
                    frequency=self.instruments["shfqc_qa"]["settings"]["lo_frequency"],
                ),
                range=self.instruments["shfqc_qa"]["settings"]["input_range"],
                port_delay=10e-9,  # applied to corresponding instrument node, bound to hardware limits
                # port_delay=self.settings["readout_delay"],
            )

            self.calib[f"/logical_signal_groups/q{qubit}/flux_line"] = lo.SignalCalibration(
                # modulation_type=lo.ModulationType.HARDWARE,
                range=self.instruments["hdawg"]["settings"]["flux_range"],
                port_delay=0,  # applied to corresponding instrument node, bound to hardware limits
                delay_signal=0,
                voltage_offset=[0.02, 0.01],
            )

            self.calib[f"/logical_signal_groups/q{qubit}/drive_line"] = lo.SignalCalibration(
                oscillator=lo.Oscillator(
                    frequency=self.instruments["shfqc_qc"]["settings"][f"if_frequency_{qubit}"],
                    modulation_type=lo.ModulationType.HARDWARE,
                ),
                local_oscillator=lo.Oscillator(
                    frequency=self.instruments["shfqc_qc"]["settings"]["lo_frequency"],
                ),
                range=self.instruments["shfqc_qc"]["settings"]["drive_range"],
            )

    # Set channel map
    def set_maps(self):
        self.map_q = {}

        for qubit in self.addressed_qubits:
            if any(self.sequence_drive):
                if any(self.sequence_flux):
                    self.map_q[f"drive{qubit}"] = self.Zsetup.logical_signal_groups[f"q{qubit}"].logical_signals[
                        "drive_line"
                    ]
                    self.map_q[f"flux{qubit}"] = self.Zsetup.logical_signal_groups[f"q{qubit}"].logical_signals[
                        "flux_line"
                    ]
                    self.map_q[f"measure{qubit}"] = self.Zsetup.logical_signal_groups[f"q{qubit}"].logical_signals[
                        "measure_line"
                    ]
                    self.map_q[f"acquire{qubit}"] = self.Zsetup.logical_signal_groups[f"q{qubit}"].logical_signals[
                        "acquire_line"
                    ]
                else:
                    self.map_q[f"drive{qubit}"] = self.Zsetup.logical_signal_groups[f"q{qubit}"].logical_signals[
                        "drive_line"
                    ]
                    self.map_q[f"measure{qubit}"] = self.Zsetup.logical_signal_groups[f"q{qubit}"].logical_signals[
                        "measure_line"
                    ]
                    self.map_q[f"acquire{qubit}"] = self.Zsetup.logical_signal_groups[f"q{qubit}"].logical_signals[
                        "acquire_line"
                    ]

            elif any(self.sequence_flux):
                self.map_q[f"flux{qubit}"] = self.Zsetup.logical_signal_groups[f"q{qubit}"].logical_signals["flux_line"]
                self.map_q[f"measure{qubit}"] = self.Zsetup.logical_signal_groups[f"q{qubit}"].logical_signals[
                    "measure_line"
                ]
                self.map_q[f"acquire{qubit}"] = self.Zsetup.logical_signal_groups[f"q{qubit}"].logical_signals[
                    "acquire_line"
                ]

            else:
                self.map_q[f"measure{qubit}"] = self.Zsetup.logical_signal_groups[f"q{qubit}"].logical_signals[
                    "measure_line"
                ]
                self.map_q[f"acquire{qubit}"] = self.Zsetup.logical_signal_groups[f"q{qubit}"].logical_signals[
                    "acquire_line"
                ]

    # Reload settings together if possible
    def reload_settings(self):
        with open(self.runcard_file) as file:
            self.settings = yaml.safe_load(file)
        if self.is_connected:
            self.setup(**self.settings)

    def apply_settings(self):
        self.def_calibration()
        self.Zsetup.set_calibration(self.calib)

    def sequences_to_ZurichPulses(self, sequences, sweepers=None):
        self.sequences = sequences

        sequence_Z_drives = []
        sequence_Z_readouts = []
        sequence_Z_weights = []
        sequence_Z_fluxs = []
        Delays = []
        rel_phases = []
        Drive_durations = []
        addressed_qubits = []

        Starts = []
        Durations = []

        for l in range(len(sequences)):
            sequence = sequences[l]

            sequence_Z_drive = []
            sequence_Z_readout = []
            sequence_Z_weight = []
            sequence_Z_flux = []
            starts = []
            durations = []
            rel_phase = []

            i = 0
            j = 0
            k = 0
            Drive_duration = 0

            for pulse in sequence:
                starts.append(pulse.start)
                durations.append(pulse.duration)
                rel_phase.append(pulse.relative_phase)

                qubit = pulse.qubit
                if qubit in addressed_qubits:
                    pass
                else:
                    addressed_qubits.append(qubit)

                if str(pulse.type) == "PulseType.DRIVE":
                    if str(pulse.shape) == "Rectangular()":
                        sequence_Z_drive.append(
                            lo.pulse_library.const(
                                uid=(f"drive_{qubit}_" + str(l) + "_" + str(i)),
                                # length=pulse.duration * 1e-9,
                                length=round(pulse.duration * 1e-9, 9),
                                amplitude=pulse.amplitude,
                            )
                        )
                    elif "Gaussian" in str(pulse.shape):
                        sigma = str(pulse.shape).removeprefix("Gaussian(")
                        sigma = float(sigma.removesuffix(")"))
                        sequence_Z_drive.append(
                            lo.pulse_library.gaussian(
                                uid=(f"drive_{qubit}_" + str(l) + "_" + str(i)),
                                # length=pulse.duration * 1e-9,
                                length=round(pulse.duration * 1e-9, 9),
                                amplitude=pulse.amplitude,
                                sigma=2 / sigma,
                            )
                        )
                    elif "Drag" in str(pulse.shape):
                        params = str(pulse.shape).removeprefix("Drag(")
                        params = params.removesuffix(")")
                        params = params.split(",")
                        sigma = float(params[0])
                        beta = float(params[1])
                        sequence_Z_drive.append(
                            lo.pulse_library.drag(
                                uid=(f"drive_{qubit}_" + str(l) + "_" + str(i)),
                                # length=pulse.duration * 1e-9,
                                length=round(pulse.duration * 1e-9, 9),
                                amplitude=pulse.amplitude,
                                sigma=2 / sigma,
                                beta=beta,
                                # beta=2 / beta,
                            )
                        )

                    i += 1
                if str(pulse.type) == "PulseType.READOUT":
                    if str(pulse.shape) == "Rectangular()":
                        sequence_Z_readout.append(
                            lo.pulse_library.const(
                                uid=(f"readout_{qubit}_" + str(l) + "_" + str(j)),
                                # length=pulse.duration * 1e-9,
                                length=round(pulse.duration * 1e-9, 9),
                                amplitude=pulse.amplitude,
                            )
                        )

                        sequence_Z_weight.append(
                            lo.pulse_library.const(
                                uid="readout_weighting_function" + str(l) + "_" + str(j),
                                # length=pulse.duration * 1e-9,
                                length=round(pulse.duration * 1e-9, 9),
                                amplitude=1.0,
                            )
                        )
                    j += 1

                if str(pulse.type) == "PulseType.FLUX":
                    if str(pulse.shape) == "Rectangular()":
                        sequence_Z_flux.append(
                            lo.pulse_library.const(
                                uid=(f"flux_{qubit}_" + str(l) + "_" + str(k)),
                                # length=pulse.duration * 1e-9,
                                length=round(pulse.duration * 1e-9, 9),
                                amplitude=pulse.amplitude,
                            )
                        )
                    k += 1

            delays = []
            for i in range(len(starts) - 1):
                delays.append(starts[i + 1] - durations[i])

            Drive_durations.append(Drive_duration)
            sequence_Z_fluxs.append(sequence_Z_flux)
            sequence_Z_readouts.append(sequence_Z_readout)
            sequence_Z_weights.append(sequence_Z_weight)
            sequence_Z_drives.append(sequence_Z_drive)
            Delays.append(delays)
            rel_phases.append(rel_phase)

            Starts.append(starts)
            Durations.append(durations)

        self.delays = Delays
        self.sequence_drive = sequence_Z_drives
        self.sequence_readout = sequence_Z_readouts
        self.sequence_flux = sequence_Z_fluxs
        self.sequence_weight = sequence_Z_weights
        self.rel_phases = rel_phases
        self.Drive_durations = Drive_durations
        self.addressed_qubits = addressed_qubits

        self.starts = Starts
        self.durations = Durations

        self.sweepers = sweepers
        if sweepers != None:
            self.sweepers = sweepers
            sweepers_Zh = []
            for sweep in sweepers:
                sweepers_Zh.append(
                    lo.LinearSweepParameter(
                        uid=sweep.parameter.name,
                        start=sweep.values[0],
                        stop=sweep.values[-1],
                        count=sweep.values.shape[0],
                    )
                )
            self.sweepers_Zh = sweepers_Zh

    # TODO: 2 consecutive experiments without compiling (Needs memory fix)
    # TODO: Multiplex (For readout)
    # TODO: All the posible sweeps
    # TODO: Select averaging and acquisition modes
    def create_exp(self):
        signals = []
        if any(self.sequence_drive):
            if any(self.sequence_flux):
                for qubit in self.addressed_qubits:
                    signals.append(lo.ExperimentSignal(f"drive{qubit}"))
                    signals.append(lo.ExperimentSignal(f"flux{qubit}"))
                    signals.append(lo.ExperimentSignal(f"measure{qubit}"))
                    signals.append(lo.ExperimentSignal(f"acquire{qubit}"))
            else:
                for qubit in self.addressed_qubits:
                    signals.append(lo.ExperimentSignal(f"drive{qubit}"))
                    signals.append(lo.ExperimentSignal(f"measure{qubit}"))
                    signals.append(lo.ExperimentSignal(f"acquire{qubit}"))
        elif any(self.sequence_flux):
            for qubit in self.addressed_qubits:
                signals.append(lo.ExperimentSignal(f"flux{qubit}"))
                signals.append(lo.ExperimentSignal(f"measure{qubit}"))
                signals.append(lo.ExperimentSignal(f"acquire{qubit}"))
        else:
            for qubit in self.addressed_qubits:
                signals.append(lo.ExperimentSignal(f"measure{qubit}"))
                signals.append(lo.ExperimentSignal(f"acquire{qubit}"))

        exp = lo.Experiment(
            uid="Sequence",
            signals=signals,
        )

        # for j in range(len(self.sequences)):
        #     self.iteration = j

        # For the Resonator Spec
        with exp.acquire_loop_rt(
            uid="shots",
            count=self.settings["hardware_avg"],
            # repetition_mode= lo.RepetitionMode.CONSTANT,
            # repetition_time= 20e-6,
            acquisition_type=lo.AcquisitionType.SPECTROSCOPY,
            # acquisition_type=lo.AcquisitionType.INTEGRATION,
            averaging_mode=lo.AveragingMode.CYCLIC,
            # averaging_mode=lo.AveragingMode.SINGLE_SHOT,
        ):
            # For multiplex readout
            # with exp.acquire_loop_rt(
            #     uid="shots",
            #     count=self.settings["hardware_avg"],
            #     # repetition_mode= lo.RepetitionMode.CONSTANT,
            #     # repetition_time= 20e-6,
            #     acquisition_type=lo.AcquisitionType.INTEGRATION,
            #     averaging_mode=lo.AveragingMode.CYCLIC,
            #     # averaging_mode=lo.AveragingMode.SINGLE_SHOT,
            # ):

            if self.sweepers is not None:
                if len(self.sweepers) == 1:
                    if self.sweepers[0].parameter.name == "frequency":
                        with exp.sweep(parameter=self.sweepers_Zh[0]):
                            k = 0

                            self.select_exp(exp)

                            qubit = self.sweepers[0].pulses[0].qubit
                        # define experiment calibration - sweep over qubit drive frequency
                        exp_calib = lo.Calibration()
                        # exp_calib[f"{line}{qubit}"] = lo.SignalCalibration(
                        exp_calib[f"measure{qubit}"] = lo.SignalCalibration(
                            oscillator=lo.Oscillator(
                                frequency=self.sweepers_Zh[0],
                                modulation_type=lo.ModulationType.HARDWARE,
                            )
                        )

                        exp.set_calibration(exp_calib)

                elif len(self.sweepers) == 2:
                    # for sweep in self.sweepers:

                    # if sweep.parameter == "freq":

                    self.amplitude = self.sweepers_Zh[1]
                    with exp.sweep(
                        uid="sweep_freq", parameter=self.sweepers_Zh[0], alignment=lo.SectionAlignment.RIGHT
                    ):
                        with exp.sweep(uid="sweep_param", parameter=self.sweepers_Zh[1]):
                            k = 0

                            self.select_exp(exp)

                    qubit = self.sweepers[0].pulses[0].qubit
                    # define experiment calibration - sweep over qubit drive frequency
                    exp_calib = lo.Calibration()
                    exp_calib[f"measure{qubit}"] = lo.SignalCalibration(
                        oscillator=lo.Oscillator(
                            frequency=self.sweepers_Zh[0],
                            modulation_type=lo.ModulationType.HARDWARE,
                        )
                    )

                    exp.set_calibration(exp_calib)

                elif len(self.sweepers) == 5:
                    # for sweep in self.sweepers:
                    if self.sweepers[0].parameter == "freq_qs_0":
                        with exp.sweep(
                            uid="sweep_freq", parameter=self.sweepers_Zh, alignment=lo.SectionAlignment.RIGHT
                        ):
                            k = 0
                            self.select_exp(exp)

                        # qubit = self.sweepers[0].pulses[0].qubit
                        exp_calib = lo.Calibration()
                        for qubit in self.addressed_qubits:
                            # define experiment calibration - sweep over qubit drive frequency
                            exp_calib[f"drive{qubit}"] = lo.SignalCalibration(
                                oscillator=lo.Oscillator(
                                    frequency=self.sweepers_Zh[qubit],
                                    modulation_type=lo.ModulationType.HARDWARE,
                                )
                            )

                        exp.set_calibration(exp_calib)
                    elif self.sweepers[0].parameter == "rabi_lenght_0" or self.sweepers[0].parameter == "rabi_amp_0":
                        with exp.sweep(uid="sweep", parameter=self.sweepers_Zh, alignment=lo.SectionAlignment.RIGHT):
                            self.select_exp(exp)

            else:
                self.amplitude = 0.1
                self.select_exp(exp)

        self.set_maps()
        exp.set_signal_map(self.map_q)

        self.experiment = exp

    def select_exp(self, exp):
        if any(self.sequence_drive):
            if any(self.sequence_flux):
                for j in range(len(self.sequences)):
                    self.iteration = j
                    self.Flux(exp)
                    self.Drive(exp)
                    self.Measure(exp)
                    self.qubit_reset(exp)

            else:
                for j in range(len(self.sequences)):
                    self.iteration = j
                    self.Drive(exp)
                    # self.Drive_Rabi(exp)
                    self.Measure(exp)
                    self.qubit_reset(exp)

        elif any(self.sequence_flux):
            for j in range(len(self.sequences)):
                self.iteration = j
                self.Flux(exp)
                self.Measure(exp)
                self.qubit_reset(exp)

        else:
            for j in range(len(self.sequences)):
                self.iteration = j
                self.Measure(exp)
                self.qubit_reset(exp)

    # Flux on all qubits
    def Flux(self, exp):
        j = self.iteration
        with exp.section(uid=f"sequence{j}_flux_bias", alignment=lo.SectionAlignment.RIGHT):
            for pulse in self.sequence_flux[j]:
                qubit = pulse.uid.split("_")[1]
                exp.play(signal=f"flux{qubit}", pulse=pulse, amplitude=self.amplitude)
            for qubit in self.addressed_qubits:
                exp.delay(signal=f"flux{qubit}", time=self.settings["readout_delay"])

    def Drive(self, exp):
        j = self.iteration
        with exp.section(uid=f"sequence{j}_drive", alignment=lo.SectionAlignment.RIGHT):
            i = 0
            # for qubit in self.addressed_qubits:
            # exp.delay(signal=f"drive{qubit}", time = 10e-9) #ramp up
            for pulse in self.sequence_drive[j]:
                qubit = pulse.uid.split("_")[1]
                exp.play(signal=f"drive{qubit}", pulse=pulse, phase=self.rel_phases[j][i])
                exp.reserve(signal=f"measure{qubit}")
                if self.delays[j][i] > 0:
                    qubit = pulse.uid.split("_")[1]
                    exp.delay(signal=f"drive{qubit}", time=self.delays[j][i] * 1e-9)
                i += 1

    def Drive_Rabi(self, exp):
        j = self.iteration

        with exp.section(uid=f"sequence{j}_drive", alignment=lo.SectionAlignment.RIGHT):
            i = 0
            # for qubit in self.addressed_qubits:
            # exp.delay(signal=f"drive{qubit}", time = 10e-9) #ramp up
            for pulse in self.sequence_drive[j]:
                qubit = pulse.uid.split("_")[1]

                if self.sweepers[0].parameter == "rabi_lenght_0":
                    length = self.sweepers_Zh[int(qubit)]
                    amp = pulse.amplitude
                else:
                    amp = self.sweepers_Zh[int(qubit)]
                    length = pulse.length

                exp.play(signal=f"drive{qubit}", pulse=pulse, phase=self.rel_phases[j][i], length=length, amplitude=amp)
                exp.reserve(signal=f"measure{qubit}")
                if self.delays[j][i] > 0:
                    qubit = pulse.uid.split("_")[1]
                    exp.delay(signal=f"drive{qubit}", time=self.delays[j][i] * 1e-9)
                i += 1

    def Measure(self, exp):
        # qubit readout pulse and data acquisition
        j = self.iteration
        with exp.section(uid=f"sequence{j}_measure"):
            # with exp.section(uid=f"sequence{j}_measure", play_after=f"sequence{j}_drive"):
            # exp.reserve("drive")
            i = 0
            for pulse in self.sequence_readout[j]:
                qubit = pulse.uid.split("_")[1]
                # FIXME: Lenght
                exp.play(signal=f"measure{qubit}", pulse=pulse)
                # exp.play(signal=f"measure{qubit}", pulse=pulse, phase=self.rel_phases[j][i], lenght = 1e-6)
                # FIXME: Handle
                if self.sweepers != None:
                    if len(self.sweepers) == 2:
                        exp.acquire(signal=f"acquire{qubit}", handle=f"sequence", kernel=self.sequence_weight[j][i])
                    elif len(self.sweepers) == 5:
                        exp.acquire(
                            signal=f"acquire{qubit}", handle=f"sequence_{i}_{j}", kernel=self.sequence_weight[j][i]
                        )
                    elif len(self.sweepers) == 1:
                        exp.acquire(signal=f"acquire{qubit}", handle=f"sequence_{j}", kernel=self.sequence_weight[j][i])

                elif len(self.sequence_readout[j]) > 1:
                    exp.acquire(signal=f"acquire{qubit}", handle=f"sequence_{i}_{j}", kernel=self.sequence_weight[j][i])
                else:
                    exp.acquire(signal=f"acquire{qubit}", handle=f"sequence_{j}", kernel=self.sequence_weight[j][i])
                i += 1

    def qubit_reset(self, exp):
        j = self.iteration
        # relax time or fast reset after readout - for signal processing and qubit relaxation to ground state
        if self.settings["Fast_reset"] == True:
            for qubit in self.addressed_qubits:
                with exp.section(uid=f"fast_reset", play_after=f"sequence{j}_measure"):
                    with exp.match_local(handle=f"acquire{qubit}"):
                        with exp.case(state=0):
                            pass
                            # exp.play(some_pulse)
                        with exp.case(state=1):
                            pass
                            # exp.play(some_other_pulse)
        else:
            with exp.section(uid=f"relax_{j}", play_after=f"sequence{j}_measure"):
                for qubit in self.addressed_qubits:
                    exp.delay(signal=f"measure{qubit}", time=self.settings["readout_delay"])

    def sequence_to_Zurichpulses(self, sequence):
        self.sequence = sequence
        sequence_Z_drive = []
        sequence_Z_readout = []
        starts = []
        durations = []
        self.rel_phases = []
        i = 0
        j = 0
        for pulse in sequence:
            starts.append(pulse.start)
            durations.append(pulse.duration)
            # self.rel_phases.append(pulse.relative_phase)

            if str(pulse.type) == "PulseType.DRIVE":
                if str(pulse.shape) == "Rectangular()":
                    sequence_Z_drive.append(
                        lo.pulse_library.const(
                            uid=("drive" + str(i)),
                            length=pulse.duration * 1e-9,
                            amplitude=pulse.amplitude,
                        )
                    )
                elif "Gaussian" in str(pulse.shape):
                    sigma = str(pulse.shape).removeprefix("Gaussian(")
                    sigma = float(sigma.removesuffix(")"))
                    sequence_Z_drive.append(
                        lo.pulse_library.gaussian(
                            uid=("drive" + str(i)),
                            length=pulse.duration * 1e-9,
                            amplitude=pulse.amplitude,
                            sigma=2 / sigma,
                        )
                    )
                elif "Drag" in str(pulse.shape):
                    params = str(pulse.shape).removeprefix("Drag(")
                    params = params.removesuffix(")")
                    params = params.split(",")
                    sigma = float(params[0])
                    beta = float(params[1])
                    sequence_Z_drive.append(
                        lo.pulse_library.drag(
                            uid=("drive" + str(i)),
                            length=pulse.duration * 1e-9,
                            amplitude=pulse.amplitude,
                            sigma=2 / sigma,
                            beta=beta,
                            # beta=2 / beta,
                        )
                    )

            i += 1
            if str(pulse.type) == "PulseType.READOUT":
                if str(pulse.shape) == "Rectangular()":
                    sequence_Z_readout.append(
                        lo.pulse_library.const(
                            uid=("readout" + str(j)),
                            length=pulse.duration * 1e-9,
                            amplitude=pulse.amplitude,
                        )
                    )

                    self.readout_weighting_function = lo.pulse_library.const(
                        uid="readout_weighting_function",
                        length=2 * pulse.duration * 1e-9,
                        amplitude=1.0,
                    )
            j += 1

        delays = []
        for i in range(len(starts) - 1):
            delays.append(starts[i + 1] - durations[i])

        self.delays = delays
        self.sequence_drive = sequence_Z_drive
        self.sequence_readout = sequence_Z_readout

    # Separe play and sweep and add relax and shots.
    # And list of Qubits(Object)
    def execute_sequences(self, sequences, sweepers=None):
        # if self.sequence == sequence:
        #     self.repeat_seq()
        # else:
        #     self.sequence_to_ZurichPulses(sequence)
        #     self.sequencePulses_to_exp()
        #     self.run_seq()

        self.sequences_to_ZurichPulses(sequences, sweepers)
        self.create_exp()
        self.run_seq()

        spec_res = []
        msr = []
        phase = []
        i = []
        q = []

        if self.sweepers != None:
            if len(self.sweepers) == 2:
                for j in range(self.sweepers[0].count):
                    for k in range(self.sweepers[1].count):
                        datapoint = self.results.get_data("sequence")[j][k]
                        msr.append(abs(datapoint))
                        phase.append(np.angle(datapoint))
                        i.append(datapoint.real)
                        q.append(datapoint.imag)

                return msr, phase, i, q

            elif len(self.sweepers) == 5:
                for j in range(5):
                    spec_res.append(self.results.get_data(f"sequence_{j}_{0}"))
                    msr.append(abs(spec_res[j]))
                    phase.append(np.angle(spec_res[j]))
                    i.append(spec_res[j].real)
                    q.append(spec_res[j].imag)

                return msr, phase, i, q

            elif len(self.sweepers) == 1:
                # handles = result.result_handles
                # results = {}
                # for pulse in ro_pulses:
                #     serial = pulse.serial
                #     ires = handles.get(f"{serial}_I").fetch_all()
                #     qres = handles.get(f"{serial}_Q").fetch_all()
                #     if f"{serial}_shots" in handles:
                #         shots = handles.get(f"{serial}_shots").fetch_all().astype(int)
                #     else:
                #         shots = None
                #     results[pulse.qubit] = results[serial] = ExecutionResults.from_components(ires, qres, shots)
                # return results

                results = {}
                for j in range(len(self.sequences)):
                    for pulse in sequences[j].ro_pulses:
                        spec_res = self.results.get_data(f"sequence_{j}")
                        i = spec_res.real
                        q = spec_res.imag

                        # spec_res.append(self.results.get_data(f"sequence_{j}"))
                        # msr.append(abs(spec_res[j]))
                        # phase.append(np.angle(spec_res[j]))
                        # i.append(spec_res[j].real)
                        # q.append(spec_res[j].imag)

                shots = self.settings["hardware_avg"]
                results[pulse.qubit] = ExecutionResults.from_components(i, q, shots)

                return results

        elif len(self.sequence_readout[0]) > 1:
            for j in range(len(self.sequences)):
                for k in range(len(self.sequence_readout[j])):
                    datapoint = self.results.get_data(f"sequence_{k}_{j}")
                    msr.append(abs(datapoint))
                    phase.append(np.angle(datapoint))
                    i.append(datapoint.real)
                    q.append(datapoint.imag)

            return msr, phase, i, q

        else:
            for j in range(len(self.sequences)):
                spec_res.append(self.results.get_data(f"sequence_{j}"))
                msr.append(abs(spec_res[j]))
                phase.append(np.angle(spec_res[j]))
                i.append(spec_res[j].real)
                q.append(spec_res[j].imag)

            return msr, phase, i, q

    def sequencepulses_to_exp(self):
        # Create Experiment

        if len(self.sequence_drive) != 0:
            exp = lo.Experiment(
                uid="Sequence",
                signals=[
                    lo.ExperimentSignal("drive"),
                    lo.ExperimentSignal("measure"),
                    lo.ExperimentSignal("acquire"),
                ],
            )

            ## experimental pulse sequence
            # outer loop - real-time, cyclic averaging in standard integration mode
            with exp.acquire_loop_rt(
                uid="shots",
                count=self.settings["hardware_avg"],
                averaging_mode=lo.AveragingMode.SEQUENTIAL,
                acquisition_type=lo.AcquisitionType.SPECTROSCOPY,
                # averaging_mode=lo.AveragingMode.CYCLIC,
                # acquisition_type=lo.AcquisitionType.INTEGRATION,
            ):
                # # inner loop - real-time sweep of qubit drive pulse amplitude
                # with exp.sweep(uid="sweep", parameter=sweep_rel_flat, alignment=SectionAlignment.RIGHT):
                # qubit excitation - pulse amplitude will be swept
                with exp.section(uid="qubit_excitation", alignment=lo.SectionAlignment.RIGHT):
                    i = 0
                    for pulse in self.sequence_drive:
                        exp.play(signal="drive", pulse=pulse, phase=self.rel_phases[i])

                        if self.delays[i] > 0:
                            exp.delay(signal="drive", time=self.delays[i] * 1e-9)
                        i += 1

                # qubit readout pulse and data acquisition

                with exp.section(uid="qubit_readout"):
                    for pulse in self.sequence_readout:
                        exp.reserve(signal="drive")

                        exp.play(signal="measure", pulse=pulse, phase=self.rel_phases[i])

                        integration_time = self.native_gates["single_qubit"][0]["MZ"]["integration_time"]

                        exp.acquire(signal="acquire", handle="sequence", length=integration_time)

                        # exp.acquire(
                        #     signal="acquire",
                        #     handle="Sequence",
                        #     kernel=self.readout_weighting_function,
                        # )

                # relax time after readout - for signal processing and qubit relaxation to ground state
                with exp.section(uid="relax"):
                    exp.delay(signal="measure", time=self.settings["readout_delay"])

        # TODO: Add features of above to else
        else:
            exp = lo.Experiment(
                uid="Sequence",
                signals=[
                    lo.ExperimentSignal("measure0"),
                    lo.ExperimentSignal("acquire0"),
                ],
            )
            ## experimental pulse sequence
            # outer loop - real-time, cyclic averaging in standard integration mode
            with exp.acquire_loop_rt(
                uid="shots",
                count=self.settings["hardware_avg"],
                averaging_mode=lo.AveragingMode.CYCLIC,
                acquisition_type=lo.AcquisitionType.SPECTROSCOPY,
                # acquisition_type=lo.AcquisitionType.INTEGRATION,
            ):
                # # inner loop - real-time sweep of qubit drive pulse amplitude
                # qubit readout pulse and data acquisition

                i = 0
                with exp.section(uid="qubit_readout"):
                    for pulse in self.sequence_readout:
                        exp.play(signal="measure0", pulse=pulse)

                        integration_time = self.native_gates["single_qubit"][0]["MZ"]["integration_time"]

                        exp.acquire(signal="acquire0", handle="sequence", length=integration_time)

                        # exp.acquire(
                        #     signal="acquire",
                        #     handle="Sequence",
                        #     kernel=self.readout_weighting_function,
                        # )

                # relax time after readout - for signal processing and qubit relaxation to ground state
                with exp.section(uid="relax"):
                    exp.delay(signal="measure0", time=self.settings["readout_delay"])

        qubit = 0
        map_q = {}
        map_q[f"measure{qubit}"] = self.Zsetup.logical_signal_groups[f"q{qubit}"].logical_signals["measure_line"]
        map_q[f"acquire{qubit}"] = self.Zsetup.logical_signal_groups[f"q{qubit}"].logical_signals["acquire_line"]

        exp.set_signal_map(map_q)

        self.experiment = exp

    def execute_pulse_sequence(self, sequence):
        self.sequence_to_Zurichpulses(sequence)
        self.sequencepulses_to_exp()
        self.run_seq()

        spec_res = self.results.get_data("sequence")

        msr = abs(spec_res)
        # phase = np.unwrap(np.angle(spec_res))
        phase = np.angle(spec_res)
        i = spec_res.real
        q = spec_res.imag

        return msr, phase, i, q

    def compile_exp(self, exp):
        self.exp = self.session.compile(exp)

    def run_exp(self):
        self.results = self.session.run(self.exp)

    def run_seq(self):
        # compiler_settings = {
        #     "SHFSG_FORCE_COMMAND_TABLE": True,
        #     "SHFSG_MIN_PLAYWAVE_HINT": 32,
        #     "SHFSG_MIN_PLAYZERO_HINT": 32,
        # }

        # self.exp = self.session.compile(self.experiment, compiler_settings=compiler_settings)

        self.exp = self.session.compile(self.experiment)
        self.results = self.session.run(self.exp, self.emulation)

    def run_multi(self):
        compiler_settings = {
            "SHFSG_FORCE_COMMAND_TABLE": True,
            "SHFSG_MIN_PLAYWAVE_HINT": 32,
            "SHFSG_MIN_PLAYZERO_HINT": 32,
        }

        self.exp = self.session.compile(self.experiment, compiler_settings=compiler_settings)
        self.results = self.session.run(self.exp, self.emulation)

    def repeat_seq(self):
        self.results = self.session.run(do_simulation=self.emulation)

        # TODO: Add more gates

    # TODO:Move to platform if we need it
    def create_qubit_readout_pulse(self, qubit, start):
        ro_duration = self.native_gates["single_qubit"][qubit]["MZ"]["duration"]
        ro_frequency = self.native_gates["single_qubit"][qubit]["MZ"]["frequency"]
        ro_amplitude = self.native_gates["single_qubit"][qubit]["MZ"]["amplitude"]
        ro_shape = self.native_gates["single_qubit"][qubit]["MZ"]["shape"]
        ro_channel = self.qubit_channel_map[qubit][0]
        from qibolab.pulses import ReadoutPulse

        return ReadoutPulse(start, ro_duration, ro_amplitude, ro_frequency, 0, ro_shape, ro_channel, qubit=qubit)

    def create_qubit_flux_pulse(self, qubit, start, duration):
        flux_duration = duration
        flux_amplitude = self.native_gates["single_qubit"][qubit]["Flux"]["amplitude"]
        flux_shape = self.native_gates["single_qubit"][qubit]["Flux"]["shape"]
        flux_channel = self.qubit_channel_map[qubit][0]
        from qibolab.pulses import FluxPulse

        return FluxPulse(start, flux_duration, flux_amplitude, 0, flux_shape, flux_channel, qubit=qubit)

        ro_duration = self.native_gates["single_qubit"][qubit]["MZ"]["duration"]
        ro_frequency = self.native_gates["single_qubit"][qubit]["MZ"]["frequency"]
        ro_amplitude = self.native_gates["single_qubit"][qubit]["MZ"]["amplitude"]
        ro_shape = self.native_gates["single_qubit"][qubit]["MZ"]["shape"]
        ro_channel = self.qubit_channel_map[qubit][0]
        from qibolab.pulses import ReadoutPulse

        return ReadoutPulse(start, ro_duration, ro_amplitude, ro_frequency, 0, ro_shape, ro_channel, qubit=qubit)

    def create_qubit_drive_pulse(self, qubit, start, duration, relative_phase=0):
        qd_frequency = self.native_gates["single_qubit"][qubit]["RX"]["frequency"]
        qd_amplitude = self.native_gates["single_qubit"][qubit]["RX"]["amplitude"]
        qd_shape = self.native_gates["single_qubit"][qubit]["RX"]["shape"]
        qd_channel = self.qubit_channel_map[qubit][1]
        from qibolab.pulses import Pulse

        return Pulse(start, duration, qd_amplitude, qd_frequency, relative_phase, qd_shape, qd_channel, qubit=qubit)

    def create_RX_pulse(self, qubit, start=0, relative_phase=0):
        qd_duration = self.native_gates["single_qubit"][qubit]["RX"]["duration"]
        qd_frequency = self.native_gates["single_qubit"][qubit]["RX"]["frequency"]
        qd_amplitude = self.native_gates["single_qubit"][qubit]["RX"]["amplitude"]
        qd_shape = self.native_gates["single_qubit"][qubit]["RX"]["shape"]
        qd_channel = self.qubit_channel_map[qubit][1]
        from qibolab.pulses import Pulse

        return Pulse(start, qd_duration, qd_amplitude, qd_frequency, relative_phase, qd_shape, qd_channel, qubit=qubit)

    def create_RX90_pulse(self, qubit, start=0, relative_phase=0):
        qd_duration = int(self.native_gates["single_qubit"][qubit]["RX"]["duration"] / 2)
        qd_frequency = self.native_gates["single_qubit"][qubit]["RX"]["frequency"]
        qd_amplitude = self.native_gates["single_qubit"][qubit]["RX"]["amplitude"]
        qd_shape = self.native_gates["single_qubit"][qubit]["RX"]["shape"]
        qd_channel = self.qubit_channel_map[qubit][1]
        from qibolab.pulses import Pulse

        return Pulse(start, qd_duration, qd_amplitude, qd_frequency, relative_phase, qd_shape, qd_channel, qubit=qubit)

    def create_MZ_pulse(self, qubit, start):
        ro_duration = self.native_gates["single_qubit"][qubit]["MZ"]["duration"]
        ro_frequency = self.native_gates["single_qubit"][qubit]["MZ"]["frequency"]
        ro_amplitude = self.native_gates["single_qubit"][qubit]["MZ"]["amplitude"]
        ro_shape = self.native_gates["single_qubit"][qubit]["MZ"]["shape"]
        ro_channel = self.qubit_channel_map[qubit][0]
        from qibolab.pulses import ReadoutPulse

        return ReadoutPulse(start, ro_duration, ro_amplitude, ro_frequency, 0, ro_shape, ro_channel, qubit=qubit)

    def create_RX90_drag_pulse(self, qubit, start, relative_phase=0, beta=None):
        # create RX pi/2 pulse with drag shape
        qd_duration = self.native_gates["single_qubit"][qubit]["RX"]["duration"]
        qd_frequency = self.native_gates["single_qubit"][qubit]["RX"]["frequency"]
        qd_amplitude = self.native_gates["single_qubit"][qubit]["RX"]["amplitude"] / 2
        qd_shape = self.native_gates["single_qubit"][qubit]["RX"]["shape"]
        if beta != None:
            qd_shape = "Drag(5," + str(beta) + ")"

        qd_channel = self.qubit_channel_map[qubit][1]
        from qibolab.pulses import Pulse

        return Pulse(start, qd_duration, qd_amplitude, qd_frequency, relative_phase, qd_shape, qd_channel, qubit=qubit)

    def create_RX_drag_pulse(self, qubit, start, relative_phase=0, beta=None):
        # create RX pi/2 pulse with drag shape
        qd_duration = self.native_gates["single_qubit"][qubit]["RX"]["duration"]
        qd_frequency = self.native_gates["single_qubit"][qubit]["RX"]["frequency"]
        qd_amplitude = self.native_gates["single_qubit"][qubit]["RX"]["amplitude"]
        qd_shape = self.native_gates["single_qubit"][qubit]["RX"]["shape"]
        if beta != None:
            qd_shape = "Drag(5," + str(beta) + ")"

        qd_channel = self.qubit_channel_map[qubit][1]
        from qibolab.pulses import Pulse

        return Pulse(start, qd_duration, qd_amplitude, qd_frequency, relative_phase, qd_shape, qd_channel, qubit=qubit)

    # TODO:ERASE
    def sequencesPulses_to_exp(self):
        # Create Experiment
        if any(self.sequence_drive) and any(self.sequence_flux) != 0:
            signals = []
            for qubit in self.addressed_qubits:
                signals.append(lo.ExperimentSignal(f"measure{qubit}"))
                signals.append(lo.ExperimentSignal(f"acquire{qubit}"))
                signals.append(lo.ExperimentSignal(f"flux{qubit}"))
                signals.append(lo.ExperimentSignal(f"drive{qubit}"))

            exp = lo.Experiment(
                uid="Sequence",
                signals=signals,
            )

            # outer loop - real-time, cyclic averaging in standard integration mode
            with exp.acquire_loop_rt(
                uid="shots",
                count=self.settings["hardware_avg"],
                acquisition_type=lo.AcquisitionType.SPECTROSCOPY,
                averaging_mode=lo.AveragingMode.CYCLIC,
                # acquisition_type=lo.AcquisitionType.INTEGRATION,
            ):
                for j in range(len(self.sequences)):
                    sequence_f = self.sequence_flux[j]
                    sequence_d = self.sequence_drive[j]
                    sequence_r = self.sequence_readout[j]
                    sequence_w = self.sequence_weight[j]

                    # # inner loop - real-time sweep
                    with exp.section(uid=f"sequence{j}_flux_bias", alignment=lo.SectionAlignment.RIGHT):
                        for pulse in sequence_f:
                            qubit = pulse.uid.split("_")[1]
                            exp.play(signal=f"flux{qubit}", pulse=pulse)

                    with exp.section(uid=f"sequence{j}_drive", alignment=lo.SectionAlignment.RIGHT):
                        i = 0
                        exp.delay(signal=f"drive{qubit}", time=10e-9)  # ramp up
                        for pulse in sequence_d:
                            qubit = pulse.uid.split("_")[1]
                            exp.play(signal=f"drive{qubit}", pulse=pulse, phase=self.rel_phases[j][i])

                            if self.delays[j][i] > 0:
                                qubit = pulse.uid.split("_")[1]
                                exp.delay(signal=f"drive{qubit}", time=self.delays[j][i] * 1e-9)
                            i += 1

                    # qubit readout pulse and data acquisition
                    with exp.section(uid=f"sequence{j}_measure"):
                        for pulse in sequence_r:
                            qubit = pulse.uid.split("_")[1]
                            exp.reserve(signal=f"drive{qubit}")
                            exp.play(signal=f"measure{qubit}", pulse=pulse, phase=self.rel_phases[j][i])
                            exp.acquire(signal=f"acquire{qubit}", handle=f"sequence{j}", kernel=sequence_w[0])

                    # relax time after readout - for signal processing and qubit relaxation to ground state
                    with exp.section(uid=f"sequence{j}_relax", length=self.settings["readout_delay"]):
                        for qubit in self.addressed_qubits:
                            exp.reserve(signal=f"drive{qubit}")
                            exp.reserve(signal=f"flux{qubit}")
                            exp.delay(signal=f"measure{qubit}", time=self.settings["readout_delay"])

        elif any(self.sequence_flux) and not any(self.sequence_drive):
            exp = lo.Experiment(
                uid="Sequence",
                signals=[
                    lo.ExperimentSignal("flux"),
                    lo.ExperimentSignal("measure"),
                    lo.ExperimentSignal("acquire"),
                ],
            )
            ## experimental pulse sequence
            # outer loop - real-time, cyclic averaging in standard integration mode
            with exp.acquire_loop_rt(
                uid="shots",
                count=self.settings["hardware_avg"],
                averaging_mode=lo.AveragingMode.CYCLIC,
                acquisition_type=lo.AcquisitionType.SPECTROSCOPY,
                # acquisition_type=lo.AcquisitionType.INTEGRATION,
            ):
                for j in range(len(self.sequence_readout)):
                    sequence_f = self.sequence_flux[j]
                    sequence_r = self.sequence_readout[j]
                    sequence_w = self.sequence_weight[j]

                    # qubit readout pulse and data acquisition

                    with exp.section(uid=f"sequence{j}_flux_bias", alignment=lo.SectionAlignment.RIGHT):
                        for pulse in sequence_f:
                            exp.play(signal="flux", pulse=pulse)

                    # qubit readout pulse and data acquisition
                    with exp.section(uid=f"sequence{j}_measure"):
                        exp.play(signal="measure", pulse=sequence_r[0], phase=self.rel_phases[j][i])
                        exp.acquire(signal="acquire", handle=f"sequence{j}", kernel=sequence_w[0])

                    # relax time after readout - for signal processing and qubit relaxation to ground state
                    with exp.section(uid=f"sequence{j}_relax", length=self.settings["readout_delay"]):
                        exp.delay(signal="measure", time=self.settings["readout_delay"])

        elif any(self.sequence_drive) and not any(self.sequence_flux):
            pass

        else:
            signals = []
            for qubit in self.addressed_qubits:
                signals.append(lo.ExperimentSignal(f"measure{qubit}"))
                signals.append(lo.ExperimentSignal(f"acquire{qubit}"))

            exp = lo.Experiment(
                uid="Sequence",
                signals=signals,
            )

            ## experimental pulse sequence
            # outer loop - real-time, cyclic averaging in spectroscopy integration mode
            with exp.acquire_loop_rt(
                uid="shots",
                count=self.settings["hardware_avg"],
                acquisition_type=lo.AcquisitionType.SPECTROSCOPY,
                averaging_mode=lo.AveragingMode.CYCLIC,
                # acquisition_type=lo.AcquisitionType.INTEGRATION,
            ):
                for j in range(len(self.sequences)):
                    self.iteration = j
                    sequence_r = self.sequence_readout[j]
                    sequence_w = self.sequence_weight[j]

                    with exp.section(uid=f"sequence{j}_measure"):
                        i = 0
                        for pulse in sequence_r:
                            qubit = pulse.uid.split("_")[1]
                            exp.play(signal=f"measure{qubit}", pulse=pulse, phase=self.rel_phases[j][i])
                            exp.acquire(signal=f"acquire{qubit}", handle=f"sequence{j}", kernel=sequence_w[i])
                            i += 1

                    if self.settings["Fast_reset"] == True:
                        pass
                        # with exp.section(uid=f"sequence{j}_fast_reset", length= ):
                        #     with exp.match_local(handle=f"acquire{qubit}"):
                        #                 with case(state=0):
                        #                     exp.play(some_pulse)
                        #                 with exp.case(state=1):
                        #                     exp.play(some_other_pulse)
                    else:
                        with exp.section(uid=f"sequence{j}_relax", length=self.settings["readout_delay"]):
                            for qubit in self.addressed_qubits:
                                exp.delay(signal=f"measure{qubit}", time=self.settings["readout_delay"])
                                # exp.delay(signal="flux", time=self.settings["readout_delay"])

        self.set_maps()
        exp.set_signal_map(self.map_q)

        self.experiment = exp

    def sequencePulses_to_exp_Sweeps(self):
        # Create Experiment

        if len(self.sequence_drive) != 0:
            exp = lo.Experiment(
                uid="Sequence",
                signals=[
                    lo.ExperimentSignal("drive"),
                    lo.ExperimentSignal("measure"),
                    lo.ExperimentSignal("acquire"),
                ],
            )

            ## experimental pulse sequence
            # outer loop - real-time, cyclic averaging in standard integration mode

            with exp.acquire_loop_rt(
                uid="shots",
                count=self.settings["hardware_avg"],
                averaging_mode=lo.AveragingMode.SEQUENTIAL,
                acquisition_type=lo.AcquisitionType.SPECTROSCOPY,
                # averaging_mode=lo.AveragingMode.CYCLIC,
                # acquisition_type=lo.AcquisitionType.INTEGRATION,
            ):
                with exp.sweep(uid="sweep", parameter=self.SweepParameters, alignment=lo.SectionAlignment.RIGHT):
                    with exp.section(uid="qubit_excitation", alignment=lo.SectionAlignment.RIGHT):
                        i = 0
                        for pulse in self.sequence_drive:
                            if self.Parameter == "Lenght":
                                exp.play(
                                    signal="drive", pulse=pulse, length=self.SweepParameters, phase=self.rel_phases[i]
                                )

                            if self.Parameter == "Amp":
                                exp.play(
                                    signal="drive",
                                    pulse=pulse,
                                    amplitude=self.SweepParameters,
                                    phase=self.rel_phases[i],
                                )

                            # if self.delays[i] > 0:
                            #     exp.delay(signal="drive", time=self.delays[i] * 1e-9)
                            # i += 1

                    # qubit readout pulse and data acquisition

                    with exp.section(uid="qubit_readout"):
                        for pulse in self.sequence_readout:
                            exp.reserve(signal="drive")

                            exp.play(signal="measure", pulse=pulse, phase=self.rel_phases[i])

                            integration_time = self.native_gates["single_qubit"][0]["MZ"]["integration_time"]

                            exp.acquire(signal="acquire", handle="sequence", length=integration_time)

                            # exp.acquire(
                            #     signal="acquire",
                            #     handle="Sequence",
                            #     kernel=self.readout_weighting_function,
                            # )

                    # relax time after readout - for signal processing and qubit relaxation to ground state
                    with exp.section(uid="relax"):
                        exp.delay(signal="measure", time=self.settings["readout_delay"])

        else:
            signals = []
            for qubit in self.addressed_qubits:
                signals.append(lo.ExperimentSignal(f"measure{qubit}"))
                signals.append(lo.ExperimentSignal(f"acquire{qubit}"))
                signals.append(lo.ExperimentSignal(f"flux{qubit}"))

            exp = lo.Experiment(
                uid="Sequence",
                signals=signals,
            )

            ## experimental pulse sequence
            # outer loop - real-time, cyclic averaging in standard integration mode

            with exp.acquire_loop_rt(
                uid="shots",
                count=self.settings["hardware_avg"],
                repetition_mode=lo.RepetitionMode.CONSTANT,
                repetition_time=100e-6,
                acquisition_type=lo.AcquisitionType.SPECTROSCOPY,
                averaging_mode=lo.AveragingMode.CYCLIC,
                # acquisition_type=lo.AcquisitionType.INTEGRATION,
            ):
                # for j in range(len(self.sequence)):
                #     sequence_f = self.sequence_flux[j]
                #     sequence_r = self.sequence_readout[j]
                # sequence_w = self.sequence_weight[j]

                with exp.sweep(uid="sweep_freq", parameter=self.SweepFreq, alignment=lo.SectionAlignment.RIGHT):
                    with exp.sweep(uid="sweep_param", parameter=self.SweepParameters):
                        with exp.section(uid="flux bias"):
                            for pulse in self.sequence_flux:
                                qubit = pulse.uid.split("_")[1]
                                if self.Parameter == "Amp":
                                    exp.play(signal=f"flux{qubit}", pulse=pulse, amplitude=self.SweepParameters)

                        # qubit readout pulse and data acquisition
                        with exp.section(uid="qubit_readout"):
                            for pulse in self.sequence_readout:
                                qubit = pulse.uid.split("_")[1]
                                exp.play(signal=f"measure{qubit}", pulse=pulse, length=1e-6)
                                # integration_time = self.native_gates["single_qubit"][0]["MZ"]["integration_time"]
                                # exp.acquire(signal=f"acquire{qubit}", handle=f"sequence", length=integration_time)
                                exp.acquire(
                                    signal=f"acquire{qubit}", handle=f"sequence", kernel=self.readout_weighting_function
                                )

                                # exp.acquire(
                                #     signal="acquire",
                                #     handle="Sequence",
                                #     kernel=self.readout_weighting_function,
                                # )
                        # relax time after readout - for signal processing and qubit relaxation to ground state
                        with exp.section(uid="relax"):
                            for qubit in self.addressed_qubits:
                                exp.delay(signal=f"measure{qubit}", time=self.settings["readout_delay"])

            # define experiment calibration - sweep over qubit drive frequency
            exp_calib = lo.Calibration()
            for qubit in self.addressed_qubits:
                exp_calib[f"measure{qubit}"] = lo.SignalCalibration(
                    oscillator=lo.Oscillator(
                        frequency=self.SweepFreq,
                        modulation_type=lo.ModulationType.HARDWARE,
                    )
                )

        exp.set_calibration(exp_calib)

        self.set_maps()
        exp.set_signal_map(self.map_q)
        self.experiment = exp

    def sequencePulses_to_exp_freqs(self, start, stop, points):
        # Create Experiment

        frequency_sweep = lo.LinearSweepParameter(uid=f"frequency_sweep", start=start, stop=stop, count=points)

        if len(self.sequence_drive) != 0:
            exp = lo.Experiment(
                uid="Sequence",
                signals=[
                    lo.ExperimentSignal("drive"),
                    lo.ExperimentSignal("measure"),
                    lo.ExperimentSignal("acquire"),
                ],
            )

            ## experimental pulse sequence
            # outer loop - real-time, cyclic averaging in standard integration mode
            with exp.acquire_loop_rt(
                count=self.settings["hardware_avg"],
                averaging_mode=lo.AveragingMode.SEQUENTIAL,
                acquisition_type=lo.AcquisitionType.SPECTROSCOPY,
                # averaging_mode=lo.AveragingMode.CYCLIC,
                # acquisition_type=lo.AcquisitionType.INTEGRATION,
            ):
                with exp.sweep(parameter=frequency_sweep):
                    j = 0
                    # # inner loop - real-time sweep of qubit drive pulse amplitude
                    # with exp.sweep(uid="sweep", parameter=sweep_rel_flat, alignment=SectionAlignment.RIGHT):
                    # qubit excitation - pulse amplitude will be swept
                    with exp.section(alignment=lo.SectionAlignment.RIGHT):
                        i = 0
                        for pulse in self.sequence_drive:
                            exp.play(signal="drive", pulse=pulse, phase=self.rel_phases[i])

                            if self.delays[i] > 0:
                                exp.delay(signal="drive", time=self.delays[i] * 1e-9)
                            i += 1

                        # exp.delay(signal="drive", time=300e-9)

                    # qubit readout pulse and data acquisition
                    with exp.section():
                        for pulse in self.sequence_readout:
                            exp.reserve(signal="drive")
                            exp.play(signal="measure", pulse=pulse, phase=self.rel_phases[i])

                            integration_time = self.native_gates["single_qubit"][0]["MZ"]["integration_time"]

                            exp.acquire(signal="acquire", handle=f"sequence{j}", length=integration_time)

                            j += 1

                    # relax time after readout - for signal processing and qubit relaxation to ground state
                    with exp.section():
                        exp.reserve(signal="drive")
                        exp.delay(signal="measure", time=self.settings["readout_delay"])

            # define experiment calibration - sweep over qubit drive frequency
            exp_calib = lo.Calibration()
            exp_calib["drive"] = lo.SignalCalibration(
                oscillator=lo.Oscillator(
                    frequency=frequency_sweep,
                    modulation_type=lo.ModulationType.HARDWARE,
                )
            )

        # TODO: Add features of above to else
        else:
            qubits = self.addressed_qubit
            self.addressed_qubits = self.addressed_qubit

            signals = []
            for qubit in qubits:
                signals.append(lo.ExperimentSignal(f"measure{qubit}"))
                signals.append(lo.ExperimentSignal(f"acquire{qubit}"))

            exp = lo.Experiment(
                uid="Sequence",
                signals=signals,
            )

            ## experimental pulse sequence
            # outer loop - real-time, cyclic averaging in standard integration mode
            with exp.acquire_loop_rt(
                count=self.settings["hardware_avg"],
                averaging_mode=lo.AveragingMode.CYCLIC,
                acquisition_type=lo.AcquisitionType.SPECTROSCOPY,
                # acquisition_type=lo.AcquisitionType.INTEGRATION,
            ):
                # # inner loop - real-time sweep of qubit drive pulse amplitude
                # qubit readout pulse and data acquisition
                with exp.sweep(parameter=frequency_sweep):
                    j = 0
                    with exp.section(uid=f"sequence{j}_measure"):
                        i = 0
                        for qubit in qubits:
                            for pulse in self.sequence_readout:
                                exp.play(signal=f"measure{qubit}", pulse=pulse, phase=self.rel_phases[i])
                                # integration_time = self.native_gates["single_qubit"][0]["MZ"]["integration_time"]
                                exp.acquire(
                                    signal=f"acquire{qubit}",
                                    handle=f"sequence{j}",
                                    length=1e-7,
                                )
                            j += 1

                    # relax time after readout - for signal processing and qubit relaxation to ground state
                    with exp.section(uid=f"relax", length=self.settings["readout_delay"]):
                        exp.delay(signal=f"measure{qubit}", time=self.settings["readout_delay"])

            # define experiment calibration - sweep over qubit drive frequency
            exp_calib = lo.Calibration()
            exp_calib[f"measure{qubit}"] = lo.SignalCalibration(
                oscillator=lo.Oscillator(
                    frequency=frequency_sweep,
                    modulation_type=lo.ModulationType.HARDWARE,
                )
            )

        exp.set_calibration(exp_calib)

        self.set_maps()
        exp.set_signal_map(self.map_q)
        self.experiment = exp

    def sequencePulses_to_exp_freqs_multi(self, qubits):
        # Create Experiment

        # qubits = self.addressed_qubit

        signals = []
        for qubit in qubits:
            signals.append(lo.ExperimentSignal(f"measure{qubit}"))
            signals.append(lo.ExperimentSignal(f"acquire{qubit}"))

        exp = lo.Experiment(
            uid="Sequence",
            signals=signals,
        )

        ## experimental pulse sequence
        # outer loop - real-time, cyclic averaging in standard integration mode
        with exp.acquire_loop_rt(
            count=self.settings["hardware_avg"],
            averaging_mode=lo.AveragingMode.CYCLIC,
            # acquisition_type=lo.AcquisitionType.SPECTROSCOPY,
            acquisition_type=lo.AcquisitionType.INTEGRATION,
        ):
            # # inner loop - real-time sweep of qubit drive pulse amplitude
            # qubit readout pulse and data acquisition

            with exp.section(alignment=lo.SectionAlignment.RIGHT):
                i = 0
                for pulse in self.sequence_readout:
                    exp.play(signal=f"measure0", pulse=pulse, phase=self.rel_phases[i])
                    exp.play(signal=f"measure1", pulse=pulse, phase=self.rel_phases[i])
                    integration_time = self.native_gates["single_qubit"][0]["MZ"]["integration_time"]
                    exp.acquire(
                        signal=f"acquire0",
                        handle=f"sequence0",
                        length=integration_time,
                    )

                    exp.acquire(
                        signal=f"acquire1",
                        handle=f"sequence1",
                        length=integration_time,
                    )

                    i += 1

                # for qubit in qubits:
                #     for pulse in self.sequence_readout:
                #         exp.play(signal=f"measure{qubit}", pulse=pulse, phase=self.rel_phases[i])
                #         integration_time = self.native_gates["single_qubit"][0]["MZ"]["integration_time"]
                #         exp.acquire(
                #             signal=f"acquire{qubit}",
                #             handle=f"sequence{j}",
                #             length=integration_time,
                #         )
                #     j += 1

            # relax time after readout - for signal processing and qubit relaxation to ground state
            with exp.section():
                exp.delay(signal=f"measure{qubit}", time=self.settings["readout_delay"])

        self.set_maps(qubits)
        exp.set_signal_map(self.map_q)
        self.experiment = exp

        # if self.sequence == sequence:
        #     self.repeat_seq()
        # else:
        #     self.sequence_to_ZurichPulses(sequence)
        #     self.sequencePulses_to_exp()
        #     self.run_seq()

        self.sequence_to_ZurichPulses(sequence)
        self.sequencePulses_to_exp()
        self.run_seq()

        spec_res = self.results.get_data("sequence")

        msr = abs(spec_res)
        # phase = np.unwrap(np.angle(spec_res))
        phase = np.angle(spec_res)
        i = spec_res.real
        q = spec_res.imag

        return msr, phase, i, q

    def sequence_to_ZurichSweep_freq_param(
        self, sequence, freq_start, freq_stop, freq_count, start, stop, count, parameter
    ):
        self.sequence = sequence
        sequence_Z_drive = []
        sequence_Z_readout = []
        sequence_Z_flux = []
        addressed_qubits = []
        starts = []
        durations = []
        self.rel_phases = []
        i = 0
        j = 0
        k = 0
        for pulse in sequence:
            qubit = pulse.qubit

            if qubit in addressed_qubits:
                pass
            else:
                addressed_qubits.append(qubit)

            starts.append(pulse.start)
            durations.append(pulse.duration)
            self.rel_phases.append(pulse.relative_phase)

            if str(pulse.type) == "PulseType.DRIVE":
                if str(pulse.shape) == "Rectangular()":
                    sequence_Z_drive.append(
                        lo.pulse_library.const(
                            uid=(f"drive_{qubit}_" + str(i)),
                            length=pulse.duration * 1e-9,
                            amplitude=pulse.amplitude,
                        )
                    )
                elif "Gaussian" in str(pulse.shape):
                    sigma = str(pulse.shape).removeprefix("Gaussian(")
                    sigma = float(sigma.removesuffix(")"))
                    sequence_Z_drive.append(
                        lo.pulse_library.gaussian(
                            uid=(f"drive_{qubit}_" + str(i)),
                            length=pulse.duration * 1e-9,
                            amplitude=pulse.amplitude,
                            sigma=2 / sigma,
                        )
                    )
                elif "Drag" in str(pulse.shape):
                    params = str(pulse.shape).removeprefix("Drag(")
                    params = params.removesuffix(")")
                    params = params.split(",")
                    sigma = float(params[0])
                    beta = float(params[1])
                    sequence_Z_drive.append(
                        lo.pulse_library.drag(
                            uid=(f"drive_{qubit}_" + str(i)),
                            length=pulse.duration * 1e-9,
                            amplitude=pulse.amplitude,
                            sigma=2 / sigma,
                            beta=beta,
                            # beta=2 / beta,
                        )
                    )

            i += 1
            if str(pulse.type) == "PulseType.READOUT":
                if str(pulse.shape) == "Rectangular()":
                    sequence_Z_readout.append(
                        lo.pulse_library.const(
                            uid=(f"readout_{qubit}_" + str(j)),
                            length=pulse.duration * 1e-9,
                            amplitude=pulse.amplitude,
                        )
                    )

                    self.readout_weighting_function = lo.pulse_library.const(
                        uid="readout_weighting_function",
                        length=2 * pulse.duration * 1e-9,
                        amplitude=1.0,
                    )
            j += 1

            if str(pulse.type) == "PulseType.FLUX":
                # addressed_qubit.append(pulse.qubit)

                if str(pulse.shape) == "Rectangular()":
                    sequence_Z_flux.append(
                        lo.pulse_library.const(
                            uid=(f"flux_{qubit}_" + str(k)),
                            length=pulse.duration * 1e-9,
                            amplitude=pulse.amplitude,
                        )
                    )
            k += 1

        delays = []
        for i in range(len(starts) - 1):
            delays.append(starts[i + 1] - durations[i])

        sweep_freq = lo.LinearSweepParameter(uid="freq_sweep", start=freq_start, stop=freq_stop, count=freq_count)
        sweep_parameter = lo.LinearSweepParameter(uid=parameter, start=start, stop=stop, count=count)

        self.SweepFreq = sweep_freq
        self.SweepParameters = sweep_parameter
        self.Parameter = parameter
        # self.SweepParameters = sweep_parameters
        self.delays = delays
        self.sequence_drive = sequence_Z_drive
        self.sequence_readout = sequence_Z_readout
        self.sequence_flux = sequence_Z_flux
        self.addressed_qubits = addressed_qubits

    # TODO:ERASE
    def execute_flux_sequences(self, sequences):
        # if self.sequence == sequence:
        #     self.repeat_seq()
        # else:
        #     self.sequence_to_ZurichPulses(sequence)
        #     self.sequencePulses_to_exp()
        #     self.run_seq()

        self.sequences_to_ZurichPulses(sequences)
        self.sequencesPulses_to_exp()
        self.run_seq()

        spec_res = []
        msr = []
        phase = []
        i = []
        q = []
        for j in range(len(self.sequences)):
            spec_res.append(self.results.get_data(f"sequence{j}"))
            msr.append(abs(spec_res[j]))
            phase.append(np.angle(spec_res[j]))
            i.append(spec_res[j].real)
            q.append(spec_res[j].imag)

        return msr, phase, i, q

    def execute_sweep(self, sequences, sweepers=None):
        # if self.sequence == sequence:
        #     self.repeat_seq()
        # else:
        #     self.sequence_to_ZurichPulses(sequence)
        #     self.sequencePulses_to_exp()
        #     self.run_seq()

        self.sequences_to_ZurichPulses(sequences, sweepers)
        self.create_sweep()
        self.run_seq()

        spec_res = []
        msr = []
        phase = []
        i = []
        q = []
        for j in range(len(self.sequences)):
            spec_res.append(self.results.get_data(f"sequence_{0}_{0}"))
            msr.append(abs(spec_res[j]))
            phase.append(np.angle(spec_res[j]))
            i.append(spec_res[j].real)
            q.append(spec_res[j].imag)

        return msr, phase, i, q

    def execute_flux_sequence_freq_param(
        self, sequence, freq_start, freq_stop, freq_count, start, stop, count, parameter
    ):
        self.sequence_to_ZurichSweep_freq_param(
            sequence, freq_start, freq_stop, freq_count, start, stop, count, parameter
        )
        self.sequencePulses_to_exp_Sweeps()
        self.run_seq()

        spec_res = []
        msr = []
        phase = []
        i = []
        q = []
        for j in range(freq_count):
            for k in range(count):
                datapoint = self.results.get_data("sequence")[j][k]
                msr.append(abs(datapoint))
                phase.append(np.angle(datapoint))
                i.append(datapoint.real)
                q.append(datapoint.imag)

        return msr, phase, i, q

    def execute_pulse_sequence_freq(self, sequence, start, stop, points):
        self.sequence_to_ZurichPulses(sequence)
        self.sequencePulses_to_exp_freqs(start, stop, points)
        self.run_seq()

        spec_res = []
        msr = []
        phase = []
        i = []
        q = []
        for j in range(len(self.sequence_readout)):
            spec_res.append(self.results.get_data(f"sequence{j}"))
            msr.append(abs(spec_res[j]))
            phase.append(np.angle(spec_res[j]))
            i.append(spec_res[j].real)
            q.append(spec_res[j].imag)

        return msr, phase, i, q

    def execute_pulse_sequence_freq_multi(self, sequence, qubits):
        # if self.sequence == sequence:
        #     self.repeat_seq()
        # else:
        #     self.sequence_to_ZurichPulses(sequence)
        #     self.sequencePulses_to_exp()
        #     self.run_seq()

        self.sequence_to_ZurichPulses(sequence)
        self.sequencePulses_to_exp_freqs_multi(qubits)
        self.run_multi()

        spec_res = []
        msr = []
        phase = []
        i = []
        q = []
        for k in range(len(qubits)):
            spec_res.append(self.results.get_data(f"sequence{k}"))
            msr.append(abs(spec_res[k]))
            phase.append(np.angle(spec_res[k]))
            i.append(spec_res[k].real)
            q.append(spec_res[k].imag)

        return msr, phase, i, q

    # TODO:ERASE
    def sequence_to_ZurichPulses(self, sequence):
        self.sequence = sequence
        sequence_Z_drive = []
        sequence_Z_readout = []
        sequence_Z_flux = []
        starts = []
        durations = []
        addressed_qubit = []
        self.rel_phases = []
        i = 0
        j = 0
        k = 0
        for pulse in sequence:
            starts.append(pulse.start)
            durations.append(pulse.duration)
            self.rel_phases.append(pulse.relative_phase)

            if str(pulse.type) == "PulseType.DRIVE":
                if str(pulse.shape) == "Rectangular()":
                    sequence_Z_drive.append(
                        lo.pulse_library.const(
                            uid=("drive" + str(i)),
                            length=pulse.duration * 1e-9,
                            amplitude=pulse.amplitude,
                        )
                    )
                elif "Gaussian" in str(pulse.shape):
                    sigma = str(pulse.shape).removeprefix("Gaussian(")
                    sigma = float(sigma.removesuffix(")"))
                    sequence_Z_drive.append(
                        lo.pulse_library.gaussian(
                            uid=("drive" + str(i)),
                            length=pulse.duration * 1e-9,
                            amplitude=pulse.amplitude,
                            sigma=2 / sigma,
                        )
                    )
                elif "Drag" in str(pulse.shape):
                    params = str(pulse.shape).removeprefix("Drag(")
                    params = params.removesuffix(")")
                    params = params.split(",")
                    sigma = float(params[0])
                    beta = float(params[1])
                    sequence_Z_drive.append(
                        lo.pulse_library.drag(
                            uid=("drive" + str(i)),
                            length=pulse.duration * 1e-9,
                            amplitude=pulse.amplitude,
                            sigma=2 / sigma,
                            beta=beta,
                            # beta=2 / beta,
                        )
                    )

            i += 1
            if str(pulse.type) == "PulseType.READOUT":
                addressed_qubit.append(pulse.qubit)
                if str(pulse.shape) == "Rectangular()":
                    sequence_Z_readout.append(
                        lo.pulse_library.const(
                            uid=("readout" + str(j)),
                            length=pulse.duration * 1e-9,
                            amplitude=pulse.amplitude,
                        )
                    )

                    self.readout_weighting_function = lo.pulse_library.const(
                        uid="readout_weighting_function",
                        length=2 * pulse.duration * 1e-9,
                        amplitude=1.0,
                    )
            j += 1

            if str(pulse.type) == "PulseType.FLUX":
                if str(pulse.shape) == "Rectangular()":
                    sequence_Z_flux.append(
                        lo.pulse_library.const(
                            uid=("flux" + str(k)),
                            length=pulse.duration * 1e-9,
                            amplitude=pulse.amplitude,
                        )
                    )
            k += 1

        delays = []
        for i in range(len(starts) - 1):
            delays.append(starts[i + 1] - durations[i])

        self.delays = delays
        self.sequence_drive = sequence_Z_drive
        self.sequence_readout = sequence_Z_readout
        self.sequence_flux = sequence_Z_flux
        self.addressed_qubit = addressed_qubit

    def sequencePulses_to_exp(self):
        # Create Experiment

        if len(self.sequence_drive) != 0:
            exp = lo.Experiment(
                uid="Sequence",
                signals=[
                    lo.ExperimentSignal("flux"),
                    lo.ExperimentSignal("drive"),
                    lo.ExperimentSignal("measure"),
                    lo.ExperimentSignal("acquire"),
                ],
            )

            ## experimental pulse sequence
            # outer loop - real-time, cyclic averaging in standard integration mode
            with exp.acquire_loop_rt(
                uid="shots",
                count=self.settings["hardware_avg"],
                averaging_mode=lo.AveragingMode.SEQUENTIAL,
                acquisition_type=lo.AcquisitionType.SPECTROSCOPY,
                # averaging_mode=lo.AveragingMode.CYCLIC,
                # acquisition_type=lo.AcquisitionType.INTEGRATION,
            ):
                # # inner loop - real-time sweep of qubit drive pulse amplitude
                with exp.section(uid="flux bias"):
                    for pulse in self.sequence_flux:
                        exp.play(signal="flux", pulse=pulse)

                #     with exp.sweep(uid="flux_sweep", parameter=flux_sweep):
                # with exp.section(uid="flux bias"):
                #     exp.play(signal="flux", pulse=const_flux, amplitude=flux_sweep)

                with exp.section(uid="qubit_excitation", alignment=lo.SectionAlignment.RIGHT):
                    i = 0
                    exp.delay(signal="drive", time=10e-9)
                    for pulse in self.sequence_drive:
                        exp.play(signal="drive", pulse=pulse, phase=self.rel_phases[i])

                        if self.delays[i] > 0:
                            exp.delay(signal="drive", time=self.delays[i] * 1e-9)
                        i += 1

                # qubit readout pulse and data acquisition

                with exp.section(uid="qubit_readout"):
                    for pulse in self.sequence_readout:
                        exp.reserve(signal="drive")

                        exp.play(signal="measure", pulse=pulse, phase=self.rel_phases[i])

                        integration_time = self.native_gates["single_qubit"][0]["MZ"]["integration_time"]

                        exp.acquire(signal="acquire", handle="sequence", length=integration_time)

                        # exp.acquire(
                        #     signal="acquire",
                        #     handle="Sequence",
                        #     kernel=self.readout_weighting_function,
                        # )

                # relax time after readout - for signal processing and qubit relaxation to ground state
                with exp.section(uid="relax"):
                    exp.delay(signal="measure", time=self.settings["readout_delay"])

        # TODO: Add features of above to else
        else:
            exp = lo.Experiment(
                uid="Sequence",
                signals=[
                    lo.ExperimentSignal("flux"),
                    lo.ExperimentSignal("measure"),
                    lo.ExperimentSignal("acquire"),
                ],
            )
            ## experimental pulse sequence
            # outer loop - real-time, cyclic averaging in standard integration mode
            with exp.acquire_loop_rt(
                uid="shots",
                count=self.settings["hardware_avg"],
                averaging_mode=lo.AveragingMode.CYCLIC,
                # averaging_mode=lo.AveragingMode.SEQUENTIAL,
                acquisition_type=lo.AcquisitionType.SPECTROSCOPY,
                # acquisition_type=lo.AcquisitionType.INTEGRATION,
            ):
                # # inner loop - real-time sweep of qubit drive pulse amplitude
                # qubit readout pulse and data acquisition

                with exp.section(uid="flux bias"):
                    for pulse in self.sequence_flux:
                        exp.play(signal="flux", pulse=pulse)

                i = 0
                with exp.section(uid="qubit_readout"):
                    for pulse in self.sequence_readout:
                        exp.play(signal="measure", pulse=pulse, phase=self.rel_phases[i])

                        integration_time = self.native_gates["single_qubit"][0]["MZ"]["integration_time"]

                        exp.acquire(signal="acquire", handle="sequence", length=integration_time)

                        # exp.acquire(
                        #     signal="acquire",
                        #     handle="Sequence",
                        #     kernel=self.readout_weighting_function,
                        # )

                # relax time after readout - for signal processing and qubit relaxation to ground state
                with exp.section(uid="relax"):
                    exp.delay(signal="measure", time=self.settings["readout_delay"])

        self.set_maps(self.addressed_qubit)
        exp.set_signal_map(self.map_q)

        self.experiment = exp

    def execute_flux_sequence(self, sequence):
        # if self.sequence == sequence:
        #     self.repeat_seq()
        # else:
        #     self.sequence_to_ZurichPulses(sequence)
        #     self.sequencePulses_to_exp()
        #     self.run_seq()

        self.sequence_to_ZurichPulses(sequence)
        self.sequencePulses_to_exp()
        self.run_seq()

        spec_res = []
        msr = []
        phase = []
        i = []
        q = []

        spec_res.append(self.results.get_data(f"sequence"))
        msr.append(abs(spec_res[j]))
        phase.append(np.angle(spec_res[j]))
        i.append(spec_res[j].real)
        q.append(spec_res[j].imag)

        return msr, phase, i, q

    def create_Measure_exp(self):
        signals = []
        for qubit in self.addressed_qubits:
            signals.append(lo.ExperimentSignal(f"measure{qubit}"))
            signals.append(lo.ExperimentSignal(f"acquire{qubit}"))

        exp = lo.Experiment(
            uid="Sequence",
            signals=signals,
        )

        with exp.acquire_loop_rt(
            uid="shots",
            count=self.settings["hardware_avg"],
            acquisition_type=lo.AcquisitionType.SPECTROSCOPY,
            averaging_mode=lo.AveragingMode.CYCLIC,
            # acquisition_type=lo.AcquisitionType.INTEGRATION,
        ):
            for j in range(len(self.sequences)):
                self.iteration = j
                # exp = self.Measure(exp)
                # exp = self.qubit_reset(exp)
                self.Measure(exp)
                self.qubit_reset(exp)

        self.exp = exp

        self.set_maps()
        exp.set_signal_map(self.map_q)

        self.experiment = exp

    def Measure_sequences(self, sequences):
        # if self.sequence == sequence:
        #     self.repeat_seq()
        # else:
        #     self.sequence_to_ZurichPulses(sequence)
        #     self.sequencePulses_to_exp()
        #     self.run_seq()

        self.sequences_to_ZurichPulses(sequences)
        self.create_Measure_exp()
        self.run_seq()

        spec_res = []
        msr = []
        phase = []
        i = []
        q = []
        for j in range(len(self.sequences)):
            spec_res.append(self.results.get_data(f"sequence{j}"))
            msr.append(abs(spec_res[j]))
            phase.append(np.angle(spec_res[j]))
            i.append(spec_res[j].real)
            q.append(spec_res[j].imag)

        return msr, phase, i, q

        # create RX pi pulse with drag shape
        qd_duration = self.native_gates["single_qubit"][qubit]["RX"]["duration"]
        qd_frequency = self.native_gates["single_qubit"][qubit]["RX"]["frequency"]
        qd_amplitude = self.native_gates["single_qubit"][qubit]["RX"]["amplitude"]
        qd_shape = self.native_gates["single_qubit"][qubit]["RX"]["shape"]
        if beta != None:
            qd_shape = "Drag(5," + str(beta) + ")"

        qd_channel = self.qubit_channel_map[qubit][1]
        from qibolab.pulses import Pulse

        return Pulse(start, qd_duration, qd_amplitude, qd_frequency, relative_phase, qd_shape, qd_channel, qubit=qubit)<|MERGE_RESOLUTION|>--- conflicted
+++ resolved
@@ -4,7 +4,7 @@
 import yaml
 
 from qibolab.instruments.abstract import AbstractInstrument, InstrumentException
-from qibolab.pulses import PulseSequence, PulseType, Pulse
+from qibolab.pulses import Pulse, PulseSequence, PulseType
 from qibolab.result import ExecutionResults
 
 # TODO: Pulses timing
@@ -40,47 +40,38 @@
         self.Q_st = None
         self.shots = None
         self.threshold = None
-<<<<<<< HEAD
-        
+
     def bake(self, config):
         pass
-        
+
     def select_pulse(self, pulse, type):
         if str(pulse.shape) == "Rectangular()":
             Zh_Pulse = lo.pulse_library.const(
-                            uid=(f"{type}_{pulse.qubit}_"),
-                            length=round(pulse.duration * 1e-9, 9),
-                            amplitude=pulse.amplitude,
-                        )
+                uid=(f"{type}_{pulse.qubit}_"),
+                length=round(pulse.duration * 1e-9, 9),
+                amplitude=pulse.amplitude,
+            )
         elif "Gaussian" in str(pulse.shape):
             sigma = pulse.shape.rel_sigma
             Zh_Pulse = lo.pulse_library.gaussian(
-                            uid=(f"{type}_{pulse.qubit}_"),
-                            length=round(pulse.duration * 1e-9, 9),
-                            amplitude=pulse.amplitude,
-                            sigma=2 / sigma,
-                        )
+                uid=(f"{type}_{pulse.qubit}_"),
+                length=round(pulse.duration * 1e-9, 9),
+                amplitude=pulse.amplitude,
+                sigma=2 / sigma,
+            )
         elif "Drag" in str(pulse.shape):
             sigma = pulse.shape.rel_sigma
             beta = pulse.shape.beta
             Zh_Pulse = lo.pulse_library.drag(
-                            uid=(f"{type}_{pulse.qubit}_"),
-                            length=round(pulse.duration * 1e-9, 9),
-                            amplitude=pulse.amplitude,
-                            sigma=2 / sigma,
-                            beta = beta,
-                        )
+                uid=(f"{type}_{pulse.qubit}_"),
+                length=round(pulse.duration * 1e-9, 9),
+                amplitude=pulse.amplitude,
+                sigma=2 / sigma,
+                beta=beta,
+            )
         return Zh_Pulse
-    
-=======
-        self.cos = None
-        self.sin = None
-
-        def bake(self, config):
-            pass
-
-
->>>>>>> 56096442
+
+
 # TODO: Adapt
 class ZhSequence(list):
     def __init__(self, *args, **kwargs):
@@ -93,9 +84,9 @@
     def add(self, pulse):
         # if not isinstance(pulse, Pulse):
         #     raise_error(TypeError, f"Pulse {pulse} has invalid type {type(pulse)}.")
-        
+
         zhpulse = ZhPulse(pulse)
-        
+
         self.pulse_to_zhpulse[pulse.serial] = zhpulse
         if pulse.type.name == "READOUT":
             self.ro_pulses.append(zhpulse)
@@ -191,11 +182,7 @@
 
     def play(self, qubits, sequence, nshots, relaxation_time):
         if relaxation_time is None:
-<<<<<<< HEAD
-            self.relaxation_time = 10.e-6
-=======
-            self.relaxation_time = 10.0 - 6
->>>>>>> 56096442
+            self.relaxation_time = 10.0e-6
         else:
             self.relaxation_time = relaxation_time
 
@@ -213,58 +200,37 @@
         results[self.sequence_readout[0].qubit] = ExecutionResults.from_components(i, q, shots)
 
         return results
-<<<<<<< HEAD
-    
-    
+
     def select_pulse(self, pulse, type, order):
         if str(pulse.shape) == "Rectangular()":
             Zh_Pulse = lo.pulse_library.const(
-                            uid=(f"{type}_{pulse.qubit}_" + str(order[0]) + "_" + str(order[1])),
-                            length=round(pulse.duration * 1e-9, 9),
-                            amplitude=pulse.amplitude,
-                        )
-        elif "Gaussian" in str(pulse.shape):
-            sigma = pulse.shape.rel_sigma
-            Zh_Pulse = lo.pulse_library.gaussian(
-                            uid=(f"{type}_{pulse.qubit}_" + str(order[0]) + "_" + str(order[1])),
-                            length=round(pulse.duration * 1e-9, 9),
-                            amplitude=pulse.amplitude,
-                            sigma=2 / sigma,
-                        )
-=======
-
-    def select_pulse(pulse, type, iter):
-        if str(pulse.shape) == "Rectangular()":
-            Zh_Pulse = lo.pulse_library.const(
-                uid=(f"{type}_{pulse.qubit}_" + str(iter[0]) + "_" + str(iter[1])),
+                uid=(f"{type}_{pulse.qubit}_" + str(order[0]) + "_" + str(order[1])),
                 length=round(pulse.duration * 1e-9, 9),
                 amplitude=pulse.amplitude,
             )
         elif "Gaussian" in str(pulse.shape):
             sigma = pulse.shape.rel_sigma
             Zh_Pulse = lo.pulse_library.gaussian(
-                uid=(f"{type}_{pulse.qubit}_" + str(iter[0]) + "_" + str(iter[1])),
+                uid=(f"{type}_{pulse.qubit}_" + str(order[0]) + "_" + str(order[1])),
                 length=round(pulse.duration * 1e-9, 9),
                 amplitude=pulse.amplitude,
                 sigma=2 / sigma,
             )
->>>>>>> 56096442
         elif "Drag" in str(pulse.shape):
             sigma = pulse.shape.rel_sigma
             beta = pulse.shape.beta
             Zh_Pulse = lo.pulse_library.drag(
-<<<<<<< HEAD
-                            uid=(f"{type}_{pulse.qubit}_" + str(order[0]) + "_" + str(order[1])),
-                            length=round(pulse.duration * 1e-9, 9),
-                            amplitude=pulse.amplitude,
-                            sigma=2 / sigma,
-                            beta = beta,
-                        )
+                uid=(f"{type}_{pulse.qubit}_" + str(order[0]) + "_" + str(order[1])),
+                length=round(pulse.duration * 1e-9, 9),
+                amplitude=pulse.amplitude,
+                sigma=2 / sigma,
+                beta=beta,
+            )
         return Zh_Pulse
-    
+
     def sequence_zh(self, sequence):
         Zhsequence = {}
-        l, i, j, k, m, r = 0,0,0,0,0,0
+        l, i, j, k, m, r = 0, 0, 0, 0, 0, 0
         for pulse in sequence:
             Zhsequence[pulse.serial] = ZhPulse(pulse)
         self.sequence = Zhsequence
@@ -289,42 +255,6 @@
     #         Zhsequence.append(self.select_pulse(pulse, "Flux_Coupler", order = [l,r]))
     #         r += 1
     #     l += 1
-        
-                    
-                    
-
-
-
-
-
-
-
-=======
-                uid=(f"{type}_{pulse.qubit}_" + str(iter[0]) + "_" + str(iter[1])),
-                length=round(pulse.duration * 1e-9, 9),
-                amplitude=pulse.amplitude,
-                sigma=2 / sigma,
-                beta=beta,
-            )
-        return Zh_Pulse
-
-    def register_pulse(self, pulse):
-        l = i = j = k = m = 0
-        if pulse.serial not in pulses:
-            if pulse.type is PulseType.DRIVE:
-                ZhSequence.add(self.select_pulse(pulse, "Drive", iter=[l, i]))
-                i += 1
-            elif pulse.type is PulseType.READOUT:
-                ZhSequence.add(self.select_pulse(pulse, "Readout", iter=[l, j]))
-                j += 1
-            elif pulse.type is PulseType.FLUX:
-                ZhSequence.add(self.select_pulse(pulse, "Flux", iter=[l, k]))
-                k += 1
-            elif pulse.type is PulseType.FLUX_COUPLER:
-                ZhSequence.add(self.select_pulse(pulse, "Flux_Coupler", iter=[l, m]))
-                m += 1
-            l += 1
->>>>>>> 56096442
 
     def def_calibration(self):
         self.calib = lo.Calibration()
