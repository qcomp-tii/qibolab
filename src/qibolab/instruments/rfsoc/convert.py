"""Convert helper functions for rfsoc driver."""
from dataclasses import asdict
from functools import singledispatch

import numpy as np
import qibosoq.components.base as rfsoc
import qibosoq.components.pulses as rfsoc_pulses

from qibolab.platform import Qubit
from qibolab.pulses import Pulse, PulseSequence, PulseShape
from qibolab.sweeper import BIAS, DURATION, START, Parameter, Sweeper

HZ_TO_MHZ = 1e-6
NS_TO_US = 1e-3


def replace_pulse_shape(rfsoc_pulse: rfsoc_pulses.Pulse, shape: PulseShape) -> rfsoc_pulses.Pulse:
    """Set pulse shape parameters in rfsoc_pulses pulse object."""
    if shape.name not in {"Gaussian", "Drag", "Rectangular", "Exponential"}:
        new_pulse = rfsoc_pulses.Arbitrary(
            **asdict(rfsoc_pulse), i_values=shape.envelope_waveform_i, q_values=shape.envelope_waveform_q
        )
        return new_pulse
    new_pulse_cls = getattr(rfsoc_pulses, shape.name)
    if shape.name == "Rectangular":
        return new_pulse_cls(**asdict(rfsoc_pulse))
    if shape.name == "Gaussian":
        return new_pulse_cls(**asdict(rfsoc_pulse), rel_sigma=shape.rel_sigma)
    if shape.name == "Drag":
        return new_pulse_cls(**asdict(rfsoc_pulse), rel_sigma=shape.rel_sigma, beta=shape.beta)
<<<<<<< HEAD
    if shape.name == "Exponential":
        return new_pulse_cls(**asdict(rfsoc_pulse), tau=shape.tau, upsilon=shape.upsilon, weight=shape.g)
    raise NotImplementedError(f"Shape {shape} not supported.")
=======
>>>>>>> 06427edc


def pulse_lo_frequency(pulse: Pulse, qubits: dict[int, Qubit]) -> int:
    """Return local_oscillator frequency (HZ) of a pulse."""
    pulse_type = pulse.type.name.lower()
    try:
        lo_frequency = getattr(qubits[pulse.qubit], pulse_type).local_oscillator._frequency
    except AttributeError:
        lo_frequency = 0
    return lo_frequency


def convert_units_sweeper(sweeper: rfsoc.Sweeper, sequence: PulseSequence, qubits: dict[int, Qubit]):
    """Convert units for `qibosoq.abstract.Sweeper` considering also LOs."""
    for idx, jdx in enumerate(sweeper.indexes):
        parameter = sweeper.parameters[idx]
        if parameter is rfsoc.Parameter.FREQUENCY:
            pulse = sequence[jdx]
            lo_frequency = pulse_lo_frequency(pulse, qubits)
            sweeper.starts[idx] = (sweeper.starts[idx] - lo_frequency) * HZ_TO_MHZ
            sweeper.stops[idx] = (sweeper.stops[idx] - lo_frequency) * HZ_TO_MHZ
        elif parameter is rfsoc.Parameter.DELAY:
            sweeper.starts[idx] *= NS_TO_US
            sweeper.stops[idx] *= NS_TO_US
        elif parameter is rfsoc.Parameter.RELATIVE_PHASE:
            sweeper.starts[idx] = np.degrees(sweeper.starts[idx])
            sweeper.stops[idx] = np.degrees(sweeper.stops[idx])


@singledispatch
def convert(*args):
    """Convert from qibolab obj to qibosoq obj, overloaded."""
    raise ValueError(f"Convert function received bad parameters ({type(args[0])}).")


@convert.register
def _(qubit: Qubit) -> rfsoc.Qubit:
    """Convert `qibolab.platforms.abstract.Qubit` to `qibosoq.abstract.Qubit`."""
    if qubit.flux:
        return rfsoc.Qubit(qubit.flux.offset, qubit.flux.port.name)
    return rfsoc.Qubit(0.0, None)


@convert.register
def _(sequence: PulseSequence, qubits: dict[int, Qubit]) -> list[rfsoc_pulses.Pulse]:
    """Convert PulseSequence to list of rfosc pulses with relative time."""
    last_pulse_start = 0
    list_sequence = []
    for pulse in sorted(sequence.pulses, key=lambda item: item.start):
        start_delay = (pulse.start - last_pulse_start) * NS_TO_US
        pulse_dict = asdict(convert(pulse, qubits, start_delay))
        list_sequence.append(pulse_dict)

        last_pulse_start = pulse.start
    return list_sequence


@convert.register
def _(pulse: Pulse, qubits: dict[int, Qubit], start_delay: float) -> rfsoc_pulses.Pulse:
    """Convert `qibolab.pulses.pulse` to `qibosoq.abstract.Pulse`."""
    pulse_type = pulse.type.name.lower()
    dac = getattr(qubits[pulse.qubit], pulse_type).port.name
    adc = qubits[pulse.qubit].feedback.port.name if pulse_type == "readout" else None
    lo_frequency = pulse_lo_frequency(pulse, qubits)

    rfsoc_pulse = rfsoc_pulses.Pulse(
        frequency=(pulse.frequency - lo_frequency) * HZ_TO_MHZ,
        amplitude=pulse.amplitude,
        relative_phase=np.degrees(pulse.relative_phase),
        start_delay=start_delay,
        duration=pulse.duration * NS_TO_US,
        dac=dac,
        adc=adc,
        name=pulse.serial,
        type=pulse_type,
    )
    return replace_pulse_shape(rfsoc_pulse, pulse.shape)


@convert.register
def _(par: Parameter) -> rfsoc.Parameter:
    """Convert a qibolab sweeper.Parameter into a qibosoq.Parameter."""
    return getattr(rfsoc.Parameter, par.name.upper())


@convert.register
def _(sweeper: Sweeper, sequence: PulseSequence, qubits: dict[int, Qubit]) -> rfsoc.Sweeper:
    """Convert `qibolab.sweeper.Sweeper` to `qibosoq.abstract.Sweeper`.

    Note that any unit conversion is not done in this function (to avoid to do it multiple times).
    Conversion will be done in `convert_units_sweeper`.
    """
    parameters = []
    starts = []
    stops = []
    indexes = []

    if sweeper.parameter is BIAS:
        for qubit in sweeper.qubits:
            parameters.append(rfsoc.Parameter.BIAS)
            indexes.append(list(qubits.values()).index(qubit))

            base_value = qubit.flux.offset
            values = sweeper.get_values(base_value)
            starts.append(values[0])
            stops.append(values[-1])

        if max(np.abs(starts)) > 1 or max(np.abs(stops)) > 1:
            raise ValueError("Sweeper amplitude is set to reach values higher than 1")
    else:
        for pulse in sweeper.pulses:
            idx_sweep = sequence.index(pulse)
            indexes.append(idx_sweep)
            base_value = getattr(pulse, sweeper.parameter.name)
            if idx_sweep != 0 and sweeper.parameter is START:
                # do the conversion from start to delay
                base_value = base_value - sequence[idx_sweep - 1].start
            values = sweeper.get_values(base_value)
            starts.append(values[0])
            stops.append(values[-1])

            if sweeper.parameter is START:
                parameters.append(rfsoc.Parameter.DELAY)
            elif sweeper.parameter is DURATION:
                parameters.append(rfsoc.Parameter.DURATION)
                delta_start = values[0] - base_value
                delta_stop = values[-1] - base_value

                if len(sequence) > idx_sweep + 1:
                    # if duration-swept pulse is not last
                    indexes.append(idx_sweep + 1)
                    t_start = sequence[idx_sweep + 1].start - sequence[idx_sweep].start
                    parameters.append(rfsoc.Parameter.DELAY)
                    starts.append(t_start + delta_start)
                    stops.append(t_start + delta_stop)
            else:
                parameters.append(convert(sweeper.parameter))

    return rfsoc.Sweeper(
        parameters=parameters,
        indexes=indexes,
        starts=starts,
        stops=stops,
        expts=len(sweeper.values),
    )<|MERGE_RESOLUTION|>--- conflicted
+++ resolved
@@ -28,12 +28,8 @@
         return new_pulse_cls(**asdict(rfsoc_pulse), rel_sigma=shape.rel_sigma)
     if shape.name == "Drag":
         return new_pulse_cls(**asdict(rfsoc_pulse), rel_sigma=shape.rel_sigma, beta=shape.beta)
-<<<<<<< HEAD
     if shape.name == "Exponential":
         return new_pulse_cls(**asdict(rfsoc_pulse), tau=shape.tau, upsilon=shape.upsilon, weight=shape.g)
-    raise NotImplementedError(f"Shape {shape} not supported.")
-=======
->>>>>>> 06427edc
 
 
 def pulse_lo_frequency(pulse: Pulse, qubits: dict[int, Qubit]) -> int:
