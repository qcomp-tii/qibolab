--- conflicted
+++ resolved
@@ -8,13 +8,8 @@
 import copy
 import json
 import socket
-<<<<<<< HEAD
 from dataclasses import asdict, dataclass
-from typing import Dict, List, Tuple, Union
-=======
-from dataclasses import asdict
 from typing import Union
->>>>>>> c79aef6d
 
 import numpy as np
 import qibosoq.components as rfsoc
