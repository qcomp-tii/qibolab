--- conflicted
+++ resolved
@@ -3,16 +3,12 @@
 resonator_type: 3D
 topology:
 - [1]
-<<<<<<< HEAD
 settings:
     relaxation_time: 100000
     sampling_rate: 9830400000
     adc_trig_offset: 200
     max_gain: 32000
-=======
-settings: {repetition_duration: 100000, sampling_rate: 9830400000, adc_trig_offset: 200,
-    max_gain: 32000}
->>>>>>> a13fd1f5
+    
 native_gates:
     single_qubit:
         0:
