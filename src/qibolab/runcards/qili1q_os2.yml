--- conflicted
+++ resolved
@@ -93,29 +93,17 @@
     single_qubit:
         0: # qubit number
             RX:
-<<<<<<< HEAD
-                duration: 40                    # should be multiple of 4
-                amplitude: 0.56624413938
-                frequency: 5_080_151_329
-                if_frequency: -200_000_000          # difference in qubit frequency
-                shape: Drag(5, -0.1)
-                type: qd # qubit drive
-            MZ:
-                duration: 2000
-                amplitude: 0.8
-                frequency: 7_825_100_000
-                if_frequency: 20_000_000
-=======
                 duration: 80                    # should be multiple of 4
                 amplitude: 0.457
-                frequency: -100_000_000          # difference in qubit frequency
+                frequency: 5_079_856_329
+                if_frequency: -100_000_000          # difference in qubit frequency
                 shape: Drag(5, -0.1)
                 type: qd # qubit drive
             MZ:
                 duration: 1000
                 amplitude: 0.7
-                frequency: 20_000_000           # Difference in resonator frequency
->>>>>>> ee9eddc3
+                frequency: 7_825_100_000
+                if_frequency: 20_000_000           # Difference in resonator frequency
                 shape: Rectangular()
                 type: ro # readout
 
@@ -123,11 +111,7 @@
     single_qubit:
         0:
             readout_frequency: 7_825_100_000
-<<<<<<< HEAD
-            drive_frequency: 5_080_151_329
-=======
             drive_frequency: 5_079_856_329
->>>>>>> ee9eddc3
             T1: 16832
             T2: 12405
             state0_voltage: 2000
