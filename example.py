--- conflicted
+++ resolved
@@ -124,12 +124,7 @@
 
 def main(qubit, ngates, nshots, address, username, password):
     if address is not None:
-<<<<<<< HEAD
-        #experiment.connect(address, username, password)
-        pass
-=======
         K.experiment.connect(address, username, password)
->>>>>>> cc592e99
     else:
         # set hard=coded calibration data
         K.scheduler._qubit_config = K.experiment.static.calibration_placeholder
